--- conflicted
+++ resolved
@@ -15,15 +15,9 @@
 #    License for the specific language governing permissions and limitations
 #    under the License.
 
-<<<<<<< HEAD
+from nova import image
 from nova.api.rackspace import base
 from nova.api.rackspace import _id_translator
-from nova.api.services import image
-=======
-from nova import datastore
-from nova import image
-from nova.api.rackspace import base
->>>>>>> 686ad09f
 from webob import exc
 
 class Controller(base.Controller):
@@ -38,30 +32,9 @@
     }
 
     def __init__(self):
-<<<<<<< HEAD
         self._service = image.ImageService.load()
         self._id_translator = _id_translator.RackspaceAPIIdTranslator(
                 "image", self._service.__class__.__name__)
-=======
-        self._service = image.service.ImageService.load()
-        self._id_translator = RackspaceAPIImageIdTranslator()
-
-    def _to_rs_id(self, image_id):
-        """
-        Convert an image id from the format of our ImageService strategy
-        to the Rackspace API format (an int).
-        """
-        strategy = self._service.__class__.__name__
-        return self._id_translator.to_rs_id(strategy, image_id)
-
-    def _from_rs_id(self, rs_image_id):
-        """
-        Convert an image id from the Rackspace API format (an int) to the
-        format of our ImageService strategy.
-        """
-        strategy = self._service.__class__.__name__
-        return self._id_translator.from_rs_id(strategy, rs_image_id)
->>>>>>> 686ad09f
 
     def index(self, req):
         """Return all public images."""
