--- conflicted
+++ resolved
@@ -15,18 +15,12 @@
 #    License for the specific language governing permissions and limitations
 #    under the License.
 
-<<<<<<< HEAD
-import nova.image.service
-from nova.api.rackspace import base
-from nova.api.rackspace import _id_translator
-from nova.api.rackspace import faults
-=======
->>>>>>> 43ce8429
 from webob import exc
 
 from nova import wsgi
 from nova.api.rackspace import _id_translator
 import nova.image.service
+from nova.api.rackspace import faults
 
 class Controller(wsgi.Controller):
 
