--- conflicted
+++ resolved
@@ -281,87 +281,37 @@
                                    power_state.NOSTATE,
                                    'networking')
 
-<<<<<<< HEAD
         is_vpn = instance['image_ref'] == str(FLAGS.vpn_image_id)
-        # NOTE(vish): This could be a cast because we don't do anything
-        #             with the address currently, but I'm leaving it as
-        #             a call to ensure that network setup completes.  We
-        #             will eventually also need to save the address here.
-        if not FLAGS.stub_network:
-            network_info = self.network_api.allocate_for_instance(context,
-                                                                  instance,
-                                                                  vpn=is_vpn)
-            LOG.debug(_("instance network_info: |%s|"), network_info)
-            self.network_manager.setup_compute_network(context, instance_id)
-        else:
-            # TODO(tr3buchet) not really sure how this should be handled.
-            # virt requires network_info to be passed in but stub_network
-            # is enabled. Setting to [] for now will cause virt to skip
-            # all vif creation and network injection, maybe this is correct
-            network_info = []
-
-        block_device_mapping = self._setup_block_device_mapping(context,
-                                                                instance_id)
-
-        # TODO(vish) check to make sure the availability zone matches
-        self._update_state(context, instance_id, power_state.BUILDING)
-
-        try:
-            self.driver.spawn(instance, network_info, block_device_mapping)
-        except Exception as ex:  # pylint: disable=W0702
-            msg = _("Instance '%(instance_id)s' failed to spawn. Is "
-                    "virtualization enabled in the BIOS? Details: "
-                    "%(ex)s") % locals()
-            LOG.exception(msg)
-
-        self._update_launched_at(context, instance_id)
-        self._update_state(context, instance_id)
-=======
-        is_vpn = instance_ref['image_ref'] == str(FLAGS.vpn_image_id)
         try:
             # NOTE(vish): This could be a cast because we don't do anything
             #             with the address currently, but I'm leaving it as
             #             a call to ensure that network setup completes.  We
             #             will eventually also need to save the address here.
             if not FLAGS.stub_network:
-                address = rpc.call(context,
-                                   self.get_network_topic(context),
-                                   {"method": "allocate_fixed_ip",
-                                    "args": {"instance_id": instance_id,
-                                             "vpn": is_vpn}})
-
+                network_info = self.network_api.allocate_for_instance(context,
+                                                         instance, vpn=is_vpn)
+                LOG.debug(_("instance network_info: |%s|"), network_info)
                 self.network_manager.setup_compute_network(context,
                                                            instance_id)
-
-            block_device_mapping = self._setup_block_device_mapping(
-                context,
-                instance_id)
+            else:
+                # TODO(tr3buchet) not really sure how this should be handled.
+                # virt requires network_info to be passed in but stub_network
+                # is enabled. Setting to [] for now will cause virt to skip
+                # all vif creation and network injection, maybe this is correct
+                network_info = []
+
+            bd_mapping = self._setup_block_device_mapping(context, instance_id)
 
             # TODO(vish) check to make sure the availability zone matches
             self._update_state(context, instance_id, power_state.BUILDING)
 
             try:
-                self.driver.spawn(instance_ref,
-                                  block_device_mapping=block_device_mapping)
+                self.driver.spawn(instance, network_info, bd_mapping)
             except Exception as ex:  # pylint: disable=W0702
                 msg = _("Instance '%(instance_id)s' failed to spawn. Is "
                         "virtualization enabled in the BIOS? Details: "
                         "%(ex)s") % locals()
                 LOG.exception(msg)
-
-            if not FLAGS.stub_network and FLAGS.auto_assign_floating_ip:
-                public_ip = self.network_api.allocate_floating_ip(context)
-
-                self.db.floating_ip_set_auto_assigned(context, public_ip)
-                fixed_ip = self.db.fixed_ip_get_by_address(context, address)
-                floating_ip = self.db.floating_ip_get_by_address(context,
-                                                                 public_ip)
-
-                self.network_api.associate_floating_ip(
-                    context,
-                    floating_ip,
-                    fixed_ip,
-                    affect_auto_assigned=True)
 
             self._update_launched_at(context, instance_id)
             self._update_state(context, instance_id)
@@ -371,7 +321,6 @@
             # deleted before it actually got created.  This should
             # be fixed once we have no-db-messaging
             pass
->>>>>>> 654350a1
 
     @exception.wrap_exception
     def run_instance(self, context, instance_id, **kwargs):
