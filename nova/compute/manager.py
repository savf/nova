--- conflicted
+++ resolved
@@ -863,13 +863,8 @@
                                             instance_ref.uuid)
 
         network_info = self._get_instance_nw_info(context, instance_ref)
-<<<<<<< HEAD
-        self.driver.finish_resize(context, instance_ref, disk_info,
-                                  network_info)
-=======
-        self.driver.finish_migration(instance_ref, disk_info, network_info,
-                                  resize_instance)
->>>>>>> ab0c38ef
+        self.driver.finish_migration(context, instance_ref, disk_info,
+                                     network_info, resize_instance)
 
         self.db.migration_update(context, migration_id,
                 {'status': 'finished', })
