# vim: tabstop=4 shiftwidth=4 softtabstop=4

# Copyright 2010 United States Government as represented by the
# Administrator of the National Aeronautics and Space Administration.
# All Rights Reserved.
#
#    Licensed under the Apache License, Version 2.0 (the "License"); you may
#    not use this file except in compliance with the License. You may obtain
#    a copy of the License at
#
#         http://www.apache.org/licenses/LICENSE-2.0
#
#    Unless required by applicable law or agreed to in writing, software
#    distributed under the License is distributed on an "AS IS" BASIS, WITHOUT
#    WARRANTIES OR CONDITIONS OF ANY KIND, either express or implied. See the
#    License for the specific language governing permissions and limitations
#    under the License.

"""Handles all requests relating to instances (guest vms)."""

import eventlet
import novaclient
import re
import time

from nova import block_device
from nova import db
from nova import exception
from nova import flags
import nova.image
from nova import log as logging
from nova import network
from nova import quota
from nova import rpc
from nova import utils
from nova import volume
from nova.compute import instance_types
from nova.compute import power_state
from nova.compute.utils import terminate_volumes
from nova.scheduler import api as scheduler_api
from nova.db import base


LOG = logging.getLogger('nova.compute.api')


FLAGS = flags.FLAGS
flags.DECLARE('vncproxy_topic', 'nova.vnc')
flags.DEFINE_integer('find_host_timeout', 30,
                     'Timeout after NN seconds when looking for a host.')


def generate_default_hostname(instance):
    """Default function to generate a hostname given an instance reference."""
    display_name = instance['display_name']
    if display_name is None:
        return 'server_%d' % (instance['id'],)
    table = ''
    deletions = ''
    for i in xrange(256):
        c = chr(i)
        if ('a' <= c <= 'z') or ('0' <= c <= '9') or (c == '-'):
            table += c
        elif c == ' ':
            table += '_'
        elif ('A' <= c <= 'Z'):
            table += c.lower()
        else:
            table += '\0'
            deletions += c
    if isinstance(display_name, unicode):
        display_name = display_name.encode('latin-1', 'ignore')
    return display_name.translate(table, deletions)


def _is_able_to_shutdown(instance, instance_id):
    states = {'terminating': "Instance %s is already being terminated",
              'migrating': "Instance %s is being migrated",
              'stopping': "Instance %s is being stopped"}
    msg = states.get(instance['state_description'])
    if msg:
        LOG.warning(_(msg), instance_id)
        return False

    return True


class API(base.Base):
    """API for interacting with the compute manager."""

    def __init__(self, image_service=None, network_api=None,
                 volume_api=None, hostname_factory=generate_default_hostname,
                 **kwargs):
        self.image_service = image_service or \
                nova.image.get_default_image_service()

        if not network_api:
            network_api = network.API()
        self.network_api = network_api
        if not volume_api:
            volume_api = volume.API()
        self.volume_api = volume_api
        self.hostname_factory = hostname_factory
        super(API, self).__init__(**kwargs)

    def _check_injected_file_quota(self, context, injected_files):
        """Enforce quota limits on injected files.

        Raises a QuotaError if any limit is exceeded.
        """
        if injected_files is None:
            return
        limit = quota.allowed_injected_files(context, len(injected_files))
        if len(injected_files) > limit:
            raise quota.QuotaError(code="OnsetFileLimitExceeded")
        path_limit = quota.allowed_injected_file_path_bytes(context)
        for path, content in injected_files:
            if len(path) > path_limit:
                raise quota.QuotaError(code="OnsetFilePathLimitExceeded")
            content_limit = quota.allowed_injected_file_content_bytes(
                                                    context, len(content))
            if len(content) > content_limit:
                raise quota.QuotaError(code="OnsetFileContentLimitExceeded")

    def _check_metadata_properties_quota(self, context, metadata=None):
        """Enforce quota limits on metadata properties."""
        if not metadata:
            metadata = {}
        num_metadata = len(metadata)
        quota_metadata = quota.allowed_metadata_items(context, num_metadata)
        if quota_metadata < num_metadata:
            pid = context.project_id
            msg = _("Quota exceeded for %(pid)s, tried to set "
                    "%(num_metadata)s metadata properties") % locals()
            LOG.warn(msg)
            raise quota.QuotaError(msg, "MetadataLimitExceeded")

        # Because metadata is stored in the DB, we hard-code the size limits
        # In future, we may support more variable length strings, so we act
        #  as if this is quota-controlled for forwards compatibility
        for k, v in metadata.iteritems():
            if len(k) > 255 or len(v) > 255:
                pid = context.project_id
                msg = _("Quota exceeded for %(pid)s, metadata property "
                        "key or value too long") % locals()
                LOG.warn(msg)
                raise quota.QuotaError(msg, "MetadataLimitExceeded")

    def _check_create_parameters(self, context, instance_type,
               image_href, kernel_id=None, ramdisk_id=None,
               min_count=None, max_count=None,
               display_name='', display_description='',
               key_name=None, key_data=None, security_group='default',
               availability_zone=None, user_data=None, metadata=None,
               injected_files=None, admin_password=None, zone_blob=None,
               reservation_id=None):
        """Verify all the input parameters regardless of the provisioning
        strategy being performed."""

        if not instance_type:
            instance_type = instance_types.get_default_instance_type()
        if not min_count:
            min_count = 1
        if not max_count:
            max_count = min_count
        if not metadata:
            metadata = {}

        num_instances = quota.allowed_instances(context, max_count,
                                                instance_type)
        if num_instances < min_count:
            pid = context.project_id
            LOG.warn(_("Quota exceeded for %(pid)s,"
                    " tried to run %(min_count)s instances") % locals())
            if num_instances <= 0:
                message = _("Instance quota exceeded. You cannot run any "
                            "more instances of this type.")
            else:
                message = _("Instance quota exceeded. You can only run %s "
                            "more instances of this type.") % num_instances
            raise quota.QuotaError(message, "InstanceLimitExceeded")

        self._check_metadata_properties_quota(context, metadata)
        self._check_injected_file_quota(context, injected_files)

        (image_service, image_id) = nova.image.get_image_service(image_href)
        image = image_service.show(context, image_id)

        os_type = None
        if 'properties' in image and 'os_type' in image['properties']:
            os_type = image['properties']['os_type']
        architecture = None
        if 'properties' in image and 'arch' in image['properties']:
            architecture = image['properties']['arch']
        vm_mode = None
        if 'properties' in image and 'vm_mode' in image['properties']:
            vm_mode = image['properties']['vm_mode']

        if kernel_id is None:
            kernel_id = image['properties'].get('kernel_id', None)
        if ramdisk_id is None:
            ramdisk_id = image['properties'].get('ramdisk_id', None)
        # FIXME(sirp): is there a way we can remove null_kernel?
        # No kernel and ramdisk for raw images
        if kernel_id == str(FLAGS.null_kernel):
            kernel_id = None
            ramdisk_id = None
            LOG.debug(_("Creating a raw instance"))
        # Make sure we have access to kernel and ramdisk (if not raw)
        logging.debug("Using Kernel=%s, Ramdisk=%s" %
                       (kernel_id, ramdisk_id))
        if kernel_id:
            image_service.show(context, kernel_id)
        if ramdisk_id:
            image_service.show(context, ramdisk_id)

        self.ensure_default_security_group(context)

        if key_data is None and key_name:
            key_pair = db.key_pair_get(context, context.user_id, key_name)
            key_data = key_pair['public_key']

        if reservation_id is None:
            reservation_id = utils.generate_uid('r')

        root_device_name = block_device.properties_root_device_name(
            image['properties'])

        base_options = {
            'reservation_id': reservation_id,
            'image_ref': image_href,
            'kernel_id': kernel_id or '',
            'ramdisk_id': ramdisk_id or '',
            'state': 0,
            'state_description': 'scheduling',
            'user_id': context.user_id,
            'project_id': context.project_id,
            'launch_time': time.strftime('%Y-%m-%dT%H:%M:%SZ', time.gmtime()),
            'instance_type_id': instance_type['id'],
            'memory_mb': instance_type['memory_mb'],
            'vcpus': instance_type['vcpus'],
            'local_gb': instance_type['local_gb'],
            'display_name': display_name,
            'display_description': display_description,
            'user_data': user_data or '',
            'key_name': key_name,
            'key_data': key_data,
            'locked': False,
            'metadata': metadata,
            'availability_zone': availability_zone,
            'os_type': os_type,
            'architecture': architecture,
            'vm_mode': vm_mode,
            'root_device_name': root_device_name}

        return (num_instances, base_options, image)

    @staticmethod
    def _ephemeral_size(instance_type, ephemeral_name):
        num = block_device.ephemeral_num(ephemeral_name)

        # TODO(yamahata): ephemeralN where N > 0
        # Only ephemeral0 is allowed for now because InstanceTypes
        # table only allows single local disk, local_gb.
        # In order to enhance it, we need to add a new columns to
        # instance_types table.
        if num > 0:
            return 0

        return instance_type.get('local_gb')

    def _update_image_block_device_mapping(self, elevated_context,
                                           instance_type, instance_id,
                                           mappings):
        """tell vm driver to create ephemeral/swap device at boot time by
        updating BlockDeviceMapping
        """
        instance_type = (instance_type or
                         instance_types.get_default_instance_type())

        for bdm in block_device.mappings_prepend_dev(mappings):
            LOG.debug(_("bdm %s"), bdm)

            virtual_name = bdm['virtual']
            if virtual_name == 'ami' or virtual_name == 'root':
                continue

            if not block_device.is_swap_or_ephemeral(virtual_name):
                continue

            size = 0
            if virtual_name == 'swap':
                size = instance_type.get('swap', 0)
            elif block_device.is_ephemeral(virtual_name):
                size = self._ephemeral_size(instance_type, virtual_name)

            if size == 0:
                continue

            values = {
                'instance_id': instance_id,
                'device_name': bdm['device'],
                'virtual_name': virtual_name,
                'volume_size': size}
            self.db.block_device_mapping_update_or_create(elevated_context,
                                                          values)

    def _update_block_device_mapping(self, elevated_context,
                                     instance_type, instance_id,
                                     block_device_mapping):
        """tell vm driver to attach volume at boot time by updating
        BlockDeviceMapping
        """
        LOG.debug(_("block_device_mapping %s"), block_device_mapping)
        for bdm in block_device_mapping:
            assert 'device_name' in bdm

            values = {'instance_id': instance_id}
            for key in ('device_name', 'delete_on_termination', 'virtual_name',
                        'snapshot_id', 'volume_id', 'volume_size',
                        'no_device'):
                values[key] = bdm.get(key)

            virtual_name = bdm.get('virtual_name')
            if (virtual_name is not None and
                block_device.is_ephemeral(virtual_name)):
                size = self._ephemeral_size(instance_type, virtual_name)
                if size == 0:
                    continue
                values['volume_size'] = size

            # NOTE(yamahata): NoDevice eliminates devices defined in image
            #                 files by command line option.
            #                 (--block-device-mapping)
            if virtual_name == 'NoDevice':
                values['no_device'] = True
                for k in ('delete_on_termination', 'volume_id',
                          'snapshot_id', 'volume_id', 'volume_size',
                          'virtual_name'):
                    values[k] = None

            self.db.block_device_mapping_update_or_create(elevated_context,
                                                          values)

    def create_db_entry_for_new_instance(self, context, instance_type, image,
            base_options, security_group, block_device_mapping, num=1):
        """Create an entry in the DB for this new instance,
        including any related table updates (such as security group,
        etc).

        This will called by create() in the majority of situations,
        but create_all_at_once() style Schedulers may initiate the call.
        If you are changing this method, be sure to update both
        call paths.
        """
        instance = dict(launch_index=num, **base_options)
        instance = self.db.instance_create(context, instance)
        instance_id = instance['id']

        elevated = context.elevated()
        if security_group is None:
            security_group = ['default']
        if not isinstance(security_group, list):
            security_group = [security_group]

        security_groups = []
        for security_group_name in security_group:
            group = db.security_group_get_by_name(context,
                                                  context.project_id,
                                                  security_group_name)
            security_groups.append(group['id'])

        for security_group_id in security_groups:
            self.db.instance_add_security_group(elevated,
                                                instance_id,
                                                security_group_id)

        # BlockDeviceMapping table
        self._update_image_block_device_mapping(elevated, instance_type,
            instance_id, image['properties'].get('mappings', []))
        self._update_block_device_mapping(elevated, instance_type, instance_id,
            image['properties'].get('block_device_mapping', []))
        # override via command line option
        self._update_block_device_mapping(elevated, instance_type, instance_id,
                                          block_device_mapping)

        # Set sane defaults if not specified
        updates = {}
        if (not hasattr(instance, 'display_name') or
                instance.display_name is None):
            updates['display_name'] = "Server %s" % instance_id
            instance['display_name'] = updates['display_name']
        updates['hostname'] = self.hostname_factory(instance)

        instance = self.update(context, instance_id, **updates)
        return instance

    def _ask_scheduler_to_create_instance(self, context, base_options,
                                          instance_type, zone_blob,
                                          availability_zone, injected_files,
                                          admin_password,
                                          image,
                                          instance_id=None, num_instances=1):
        """Send the run_instance request to the schedulers for processing."""
        pid = context.project_id
        uid = context.user_id
        if instance_id:
            LOG.debug(_("Casting to scheduler for %(pid)s/%(uid)s's"
                    " instance %(instance_id)s (single-shot)") % locals())
        else:
            LOG.debug(_("Casting to scheduler for %(pid)s/%(uid)s's"
                    " (all-at-once)") % locals())

        filter_class = 'nova.scheduler.host_filter.InstanceTypeFilter'
        request_spec = {
            'image': image,
            'instance_properties': base_options,
            'instance_type': instance_type,
            'filter': filter_class,
            'blob': zone_blob,
            'num_instances': num_instances,
        }

        rpc.cast(context,
                 FLAGS.scheduler_topic,
                 {"method": "run_instance",
                  "args": {"topic": FLAGS.compute_topic,
                           "instance_id": instance_id,
                           "request_spec": request_spec,
                           "availability_zone": availability_zone,
                           "admin_password": admin_password,
                           "injected_files": injected_files}})

    def create_all_at_once(self, context, instance_type,
               image_href, kernel_id=None, ramdisk_id=None,
               min_count=None, max_count=None,
               display_name='', display_description='',
               key_name=None, key_data=None, security_group='default',
               availability_zone=None, user_data=None, metadata=None,
               injected_files=None, admin_password=None, zone_blob=None,
               reservation_id=None, block_device_mapping=None):
        """Provision the instances by passing the whole request to
        the Scheduler for execution. Returns a Reservation ID
        related to the creation of all of these instances."""

        if not metadata:
            metadata = {}

        num_instances, base_options, image = self._check_create_parameters(
                               context, instance_type,
                               image_href, kernel_id, ramdisk_id,
                               min_count, max_count,
                               display_name, display_description,
                               key_name, key_data, security_group,
                               availability_zone, user_data, metadata,
                               injected_files, admin_password, zone_blob,
                               reservation_id)

        self._ask_scheduler_to_create_instance(context, base_options,
                                      instance_type, zone_blob,
                                      availability_zone, injected_files,
                                      admin_password,
                                      image,
                                      num_instances=num_instances)

        return base_options['reservation_id']

    def create(self, context, instance_type,
               image_href, kernel_id=None, ramdisk_id=None,
               min_count=None, max_count=None,
               display_name='', display_description='',
               key_name=None, key_data=None, security_group='default',
               availability_zone=None, user_data=None, metadata=None,
               injected_files=None, admin_password=None, zone_blob=None,
               reservation_id=None, block_device_mapping=None):
        """
        Provision the instances by sending off a series of single
        instance requests to the Schedulers. This is fine for trival
        Scheduler drivers, but may remove the effectiveness of the
        more complicated drivers.

        NOTE: If you change this method, be sure to change
        create_all_at_once() at the same time!

        Returns a list of instance dicts.
        """

        if not metadata:
            metadata = {}

        num_instances, base_options, image = self._check_create_parameters(
                               context, instance_type,
                               image_href, kernel_id, ramdisk_id,
                               min_count, max_count,
                               display_name, display_description,
                               key_name, key_data, security_group,
                               availability_zone, user_data, metadata,
                               injected_files, admin_password, zone_blob,
                               reservation_id)

        block_device_mapping = block_device_mapping or []
        instances = []
        LOG.debug(_("Going to run %s instances..."), num_instances)
        for num in range(num_instances):
            instance = self.create_db_entry_for_new_instance(context,
                                    instance_type, image,
                                    base_options, security_group,
                                    block_device_mapping, num=num)
            instances.append(instance)
            instance_id = instance['id']

            self._ask_scheduler_to_create_instance(context, base_options,
                                          instance_type, zone_blob,
                                          availability_zone, injected_files,
                                          admin_password,
                                          image,
                                          instance_id=instance_id)

        return [dict(x.iteritems()) for x in instances]

    def has_finished_migration(self, context, instance_uuid):
        """Returns true if an instance has a finished migration."""
        try:
            db.migration_get_by_instance_and_status(context, instance_uuid,
                    'finished')
            return True
        except exception.NotFound:
            return False

    def ensure_default_security_group(self, context):
        """Ensure that a context has a security group.

        Creates a security group for the security context if it does not
        already exist.

        :param context: the security context
        """
        try:
            db.security_group_get_by_name(context, context.project_id,
                                          'default')
        except exception.NotFound:
            values = {'name': 'default',
                      'description': 'default',
                      'user_id': context.user_id,
                      'project_id': context.project_id}
            db.security_group_create(context, values)

    def trigger_security_group_rules_refresh(self, context, security_group_id):
        """Called when a rule is added to or removed from a security_group."""

        security_group = self.db.security_group_get(context, security_group_id)

        hosts = set()
        for instance in security_group['instances']:
            if instance['host'] is not None:
                hosts.add(instance['host'])

        for host in hosts:
            rpc.cast(context,
                     self.db.queue_get_for(context, FLAGS.compute_topic, host),
                     {"method": "refresh_security_group_rules",
                      "args": {"security_group_id": security_group.id}})

    def trigger_security_group_members_refresh(self, context, group_ids):
        """Called when a security group gains a new or loses a member.

        Sends an update request to each compute node for whom this is
        relevant.
        """
        # First, we get the security group rules that reference these groups as
        # the grantee..
        security_group_rules = set()
        for group_id in group_ids:
            security_group_rules.update(
                self.db.security_group_rule_get_by_security_group_grantee(
                                                                     context,
                                                                     group_id))

        # ..then we distill the security groups to which they belong..
        security_groups = set()
        for rule in security_group_rules:
            security_group = self.db.security_group_get(
                                                    context,
                                                    rule['parent_group_id'])
            security_groups.add(security_group)

        # ..then we find the instances that are members of these groups..
        instances = set()
        for security_group in security_groups:
            for instance in security_group['instances']:
                instances.add(instance)

        # ...then we find the hosts where they live...
        hosts = set()
        for instance in instances:
            if instance['host']:
                hosts.add(instance['host'])

        # ...and finally we tell these nodes to refresh their view of this
        # particular security group.
        for host in hosts:
            rpc.cast(context,
                     self.db.queue_get_for(context, FLAGS.compute_topic, host),
                     {"method": "refresh_security_group_members",
                      "args": {"security_group_id": group_id}})

    def trigger_provider_fw_rules_refresh(self, context):
        """Called when a rule is added to or removed from a security_group"""

        hosts = [x['host'] for (x, idx)
                           in db.service_get_all_compute_sorted(context)]
        for host in hosts:
            rpc.cast(context,
                     self.db.queue_get_for(context, FLAGS.compute_topic, host),
                     {'method': 'refresh_provider_fw_rules', 'args': {}})

    @scheduler_api.reroute_compute("update")
    def update(self, context, instance_id, **kwargs):
        """Updates the instance in the datastore.

        :param context: The security context
        :param instance_id: ID of the instance to update
        :param kwargs: All additional keyword args are treated
                       as data fields of the instance to be
                       updated

        :returns: None
        """
        rv = self.db.instance_update(context, instance_id, kwargs)
        return dict(rv.iteritems())

    def _get_instance(self, context, instance_id, action_str):
        try:
            return self.get(context, instance_id)
        except exception.NotFound:
            LOG.warning(_("Instance %(instance_id)s was not found during "
                          "%(action_str)s") %
                        {'instance_id': instance_id, 'action_str': action_str})
            raise

    @scheduler_api.reroute_compute("delete")
    def delete(self, context, instance_id):
        """Terminate an instance."""
        LOG.debug(_("Going to try to terminate %s"), instance_id)
        instance = self._get_instance(context, instance_id, 'terminating')

        if not _is_able_to_shutdown(instance, instance_id):
            return

        self.update(context,
                    instance['id'],
                    state_description='terminating',
                    state=0,
                    terminated_at=utils.utcnow())

        host = instance['host']
        if host:
            self._cast_compute_message('terminate_instance', context,
                    instance_id, host)
        else:
            terminate_volumes(self.db, context, instance_id)
            self.db.instance_destroy(context, instance_id)

    @scheduler_api.reroute_compute("stop")
    def stop(self, context, instance_id):
        """Stop an instance."""
        LOG.debug(_("Going to try to stop %s"), instance_id)

        instance = self._get_instance(context, instance_id, 'stopping')
        if not _is_able_to_shutdown(instance, instance_id):
            return

        self.update(context,
                    instance['id'],
                    state_description='stopping',
                    state=power_state.NOSTATE,
                    terminated_at=utils.utcnow())

        host = instance['host']
        if host:
            self._cast_compute_message('stop_instance', context,
                    instance_id, host)

    def start(self, context, instance_id):
        """Start an instance."""
        LOG.debug(_("Going to try to start %s"), instance_id)
        instance = self._get_instance(context, instance_id, 'starting')
        if instance['state_description'] != 'stopped':
            _state_description = instance['state_description']
            LOG.warning(_("Instance %(instance_id)s is not "
                          "stopped(%(_state_description)s)") % locals())
            return

        # TODO(yamahata): injected_files isn't supported right now.
        #                 It is used only for osapi. not for ec2 api.
        #                 availability_zone isn't used by run_instance.
        rpc.cast(context,
                 FLAGS.scheduler_topic,
                 {"method": "start_instance",
                  "args": {"topic": FLAGS.compute_topic,
                           "instance_id": instance_id}})

    def get(self, context, instance_id):
        """Get a single instance with the given instance_id."""
        # NOTE(sirp): id used to be exclusively integer IDs; now we're
        # accepting both UUIDs and integer IDs. The handling of this
        # is done in db/sqlalchemy/api/instance_get
        if utils.is_uuid_like(instance_id):
            uuid = instance_id
            instance = self.db.instance_get_by_uuid(context, uuid)
        else:
            instance = self.db.instance_get(context, instance_id)
        return dict(instance.iteritems())

    @scheduler_api.reroute_compute("get")
    def routing_get(self, context, instance_id):
        """A version of get with special routing characteristics.

        Use this method instead of get() if this is the only operation you
        intend to to. It will route to novaclient.get if the instance is not
        found.
        """
        return self.get(context, instance_id)

    def get_all(self, context, search_opts=None):
        """Get all instances filtered by one of the given parameters.

        If there is no filter and the context is an admin, it will retreive
        all instances in the system.
        """

        if search_opts is None:
            search_opts = {}

        LOG.debug(_("Searching by: %s") % str(search_opts))

        # Fixups for the DB call
        filters = {}

        def _remap_flavor_filter(flavor_id):
            instance_type = self.db.instance_type_get_by_flavor_id(
                    context, flavor_id)
            filters['instance_type_id'] = instance_type['id']

        def _remap_fixed_ip_filter(fixed_ip):
            # Turn fixed_ip into a regexp match. Since '.' matches
            # any character, we need to use regexp escaping for it.
            filters['ip'] = '^%s$' % fixed_ip.replace('.', '\\.')

        # search_option to filter_name mapping.
        filter_mapping = {
                'image': 'image_ref',
                'name': 'display_name',
                'instance_name': 'name',
                'recurse_zones': None,
                'flavor': _remap_flavor_filter,
                'fixed_ip': _remap_fixed_ip_filter}

        # copy from search_opts, doing various remappings as necessary
        for opt, value in search_opts.iteritems():
            # Do remappings.
            # Values not in the filter_mapping table are copied as-is.
            # If remapping is None, option is not copied
            # If the remapping is a string, it is the filter_name to use
            try:
                remap_object = filter_mapping[opt]
            except KeyError:
                filters[opt] = value
            else:
                if remap_object:
                    if isinstance(remap_object, basestring):
                        filters[remap_object] = value
                    else:
                        remap_object(value)

        recurse_zones = search_opts.get('recurse_zones', False)
        if 'reservation_id' in filters:
            recurse_zones = True

        instances = self.db.instance_get_all_by_filters(context, filters)

        if not recurse_zones:
            return instances

        # Recurse zones.  Need admin context for this.  Send along
        # the un-modified search options we received..
        admin_context = context.elevated()
        children = scheduler_api.call_zone_method(admin_context,
                "list",
                errors_to_ignore=[novaclient.exceptions.NotFound],
                novaclient_collection_name="servers",
                search_opts=search_opts)

        for zone, servers in children:
            # 'servers' can be None if a 404 was returned by a zone
            if servers is None:
                continue
            for server in servers:
                # Results are ready to send to user. No need to scrub.
                server._info['_is_precooked'] = True
                instances.append(server._info)

        return instances

    def _cast_compute_message(self, method, context, instance_id, host=None,
                              params=None):
        """Generic handler for RPC casts to compute.

        :param params: Optional dictionary of arguments to be passed to the
                       compute worker

        :returns: None
        """
        if not params:
            params = {}
        if not host:
            instance = self.get(context, instance_id)
            host = instance['host']
        queue = self.db.queue_get_for(context, FLAGS.compute_topic, host)
        params['instance_id'] = instance_id
        kwargs = {'method': method, 'args': params}
        rpc.cast(context, queue, kwargs)

    def _call_compute_message(self, method, context, instance_id, host=None,
                              params=None):
        """Generic handler for RPC calls to compute.

        :param params: Optional dictionary of arguments to be passed to the
                       compute worker

        :returns: Result returned by compute worker
        """
        if not params:
            params = {}
        if not host:
            instance = self.get(context, instance_id)
            host = instance['host']
        queue = self.db.queue_get_for(context, FLAGS.compute_topic, host)
        params['instance_id'] = instance_id
        kwargs = {'method': method, 'args': params}
        return rpc.call(context, queue, kwargs)

    def _cast_scheduler_message(self, context, args):
        """Generic handler for RPC calls to the scheduler."""
        rpc.cast(context, FLAGS.scheduler_topic, args)

    def _find_host(self, context, instance_id):
        """Find the host associated with an instance."""
        for attempts in xrange(FLAGS.find_host_timeout):
            instance = self.get(context, instance_id)
            host = instance["host"]
            if host:
                return host
            time.sleep(1)
        raise exception.Error(_("Unable to find host for Instance %s")
                                % instance_id)

    @scheduler_api.reroute_compute("backup")
    def backup(self, context, instance_id, name, backup_type, rotation,
               extra_properties=None):
        """Backup the given instance

        :param instance_id: nova.db.sqlalchemy.models.Instance.Id
        :param name: name of the backup or snapshot
            name = backup_type  # daily backups are called 'daily'
        :param rotation: int representing how many backups to keep around;
            None if rotation shouldn't be used (as in the case of snapshots)
        :param extra_properties: dict of extra image properties to include
        """
        recv_meta = self._create_image(context, instance_id, name, 'backup',
                            backup_type=backup_type, rotation=rotation,
                            extra_properties=extra_properties)
        return recv_meta

    @scheduler_api.reroute_compute("snapshot")
    def snapshot(self, context, instance_id, name, extra_properties=None):
        """Snapshot the given instance.

        :param instance_id: nova.db.sqlalchemy.models.Instance.Id
        :param name: name of the backup or snapshot
        :param extra_properties: dict of extra image properties to include

        :returns: A dict containing image metadata
        """
        return self._create_image(context, instance_id, name, 'snapshot',
                                  extra_properties=extra_properties)

    def _create_image(self, context, instance_id, name, image_type,
                      backup_type=None, rotation=None, extra_properties=None):
        """Create snapshot or backup for an instance on this host.

        :param context: security context
        :param instance_id: nova.db.sqlalchemy.models.Instance.Id
        :param name: string for name of the snapshot
        :param image_type: snapshot | backup
        :param backup_type: daily | weekly
        :param rotation: int representing how many backups to keep around;
            None if rotation shouldn't be used (as in the case of snapshots)
        :param extra_properties: dict of extra image properties to include

        """
        instance = db.api.instance_get(context, instance_id)
        properties = {'instance_uuid': instance['uuid'],
                      'user_id': str(context.user_id),
                      'image_state': 'creating',
                      'image_type': image_type,
                      'backup_type': backup_type}
        properties.update(extra_properties or {})
        sent_meta = {'name': name, 'is_public': False,
                     'status': 'creating', 'properties': properties}
        recv_meta = self.image_service.create(context, sent_meta)
        params = {'image_id': recv_meta['id'], 'image_type': image_type,
                  'backup_type': backup_type, 'rotation': rotation}
        self._cast_compute_message('snapshot_instance', context, instance_id,
                                   params=params)
        return recv_meta

    @scheduler_api.reroute_compute("reboot")
    def reboot(self, context, instance_id):
        """Reboot the given instance."""
        self._cast_compute_message('reboot_instance', context, instance_id)

    @scheduler_api.reroute_compute("rebuild")
    def rebuild(self, context, instance_id, image_href, name=None,
            metadata=None, files_to_inject=None):
        """Rebuild the given instance with the provided metadata."""
        instance = db.api.instance_get(context, instance_id)

        if instance["state"] == power_state.BUILDING:
            msg = _("Instance already building")
            raise exception.BuildInProgress(msg)

        files_to_inject = files_to_inject or []
        self._check_injected_file_quota(context, files_to_inject)

        values = {}
        if metadata is not None:
            self._check_metadata_properties_quota(context, metadata)
            values['metadata'] = metadata
        if name is not None:
            values['display_name'] = name
        self.db.instance_update(context, instance_id, values)

        rebuild_params = {
            "image_ref": image_href,
            "injected_files": files_to_inject,
        }

        self._cast_compute_message('rebuild_instance',
                                   context,
                                   instance_id,
                                   params=rebuild_params)

    @scheduler_api.reroute_compute("revert_resize")
    def revert_resize(self, context, instance_id):
        """Reverts a resize, deleting the 'new' instance in the process."""
        context = context.elevated()
        instance_ref = self._get_instance(context, instance_id,
                'revert_resize')
        migration_ref = self.db.migration_get_by_instance_and_status(context,
                instance_ref['uuid'], 'finished')
        if not migration_ref:
            raise exception.MigrationNotFoundByStatus(instance_id=instance_id,
                                                      status='finished')

        params = {'migration_id': migration_ref['id']}
        self._cast_compute_message('revert_resize', context,
                                   instance_ref['uuid'],
                                   migration_ref['dest_compute'],
                                   params=params)

        self.db.migration_update(context, migration_ref['id'],
                {'status': 'reverted'})

    @scheduler_api.reroute_compute("confirm_resize")
    def confirm_resize(self, context, instance_id):
        """Confirms a migration/resize and deletes the 'old' instance."""
        context = context.elevated()
        instance_ref = self._get_instance(context, instance_id,
                'confirm_resize')
        migration_ref = self.db.migration_get_by_instance_and_status(context,
                instance_ref['uuid'], 'finished')
        if not migration_ref:
            raise exception.MigrationNotFoundByStatus(instance_id=instance_id,
                                                      status='finished')
        params = {'migration_id': migration_ref['id']}
        self._cast_compute_message('confirm_resize', context,
                                   instance_ref['uuid'],
                                   migration_ref['source_compute'],
                                   params=params)

        self.db.migration_update(context, migration_ref['id'],
                {'status': 'confirmed'})
        self.db.instance_update(context, instance_id,
                {'host': migration_ref['dest_compute'], })

    @scheduler_api.reroute_compute("resize")
    def resize(self, context, instance_id, flavor_id=None):
        """Resize (ie, migrate) a running instance.

        If flavor_id is None, the process is considered a migration, keeping
        the original flavor_id. If flavor_id is not None, the instance should
        be migrated to a new host and resized to the new flavor_id.
        """
        instance_ref = self._get_instance(context, instance_id, 'resize')
        current_instance_type = instance_ref['instance_type']

        # If flavor_id is not provided, only migrate the instance.
        if not flavor_id:
            LOG.debug(_("flavor_id is None. Assuming migration."))
            new_instance_type = current_instance_type
        else:
            new_instance_type = self.db.instance_type_get_by_flavor_id(
                    context, flavor_id)

        current_instance_type_name = current_instance_type['name']
        new_instance_type_name = new_instance_type['name']
        LOG.debug(_("Old instance type %(current_instance_type_name)s, "
                " new instance type %(new_instance_type_name)s") % locals())
        if not new_instance_type:
            raise exception.FlavorNotFound(flavor_id=flavor_id)

        current_memory_mb = current_instance_type['memory_mb']
        new_memory_mb = new_instance_type['memory_mb']
        if current_memory_mb > new_memory_mb:
            raise exception.CannotResizeToSmallerSize()

        if (current_memory_mb == new_memory_mb) and flavor_id:
            raise exception.CannotResizeToSameSize()

        instance_ref = self._get_instance(context, instance_id, 'resize')
        self._cast_scheduler_message(context,
                    {"method": "prep_resize",
                     "args": {"topic": FLAGS.compute_topic,
                              "instance_id": instance_ref['uuid'],
                              "instance_type_id": new_instance_type['id']}})

    @scheduler_api.reroute_compute("add_fixed_ip")
    def add_fixed_ip(self, context, instance_id, network_id):
        """Add fixed_ip from specified network to given instance."""
        self._cast_compute_message('add_fixed_ip_to_instance', context,
                                   instance_id,
                                   params=dict(network_id=network_id))

    @scheduler_api.reroute_compute("remove_fixed_ip")
    def remove_fixed_ip(self, context, instance_id, address):
        """Remove fixed_ip from specified network to given instance."""
        self._cast_compute_message('remove_fixed_ip_from_instance', context,
                                   instance_id, params=dict(address=address))

    #TODO(tr3buchet): how to run this in the correct zone?
    def add_network_to_project(self, context, project_id):
        """Force adds a network to the project."""
        # this will raise if zone doesn't know about project so the decorator
        # can catch it and pass it down
        self.db.project_get(context, project_id)

        # didn't raise so this is the correct zone
        self.network_api.add_network_to_project(context, project_id)

    @scheduler_api.reroute_compute("pause")
    def pause(self, context, instance_id):
        """Pause the given instance."""
        self._cast_compute_message('pause_instance', context, instance_id)

    @scheduler_api.reroute_compute("unpause")
    def unpause(self, context, instance_id):
        """Unpause the given instance."""
        self._cast_compute_message('unpause_instance', context, instance_id)

<<<<<<< HEAD
    def _call_compute_message_for_host(self, context, host, params):
=======
    def _make_compute_call_for_host(self, action, context, host, params):
>>>>>>> 19495e51
        """Call method deliberately designed to make host/service only calls"""
        queue = self.db.queue_get_for(context, FLAGS.compute_topic, host)
        kwargs = {'method': action, 'args': params}
        return rpc.call(context, queue, kwargs)

    def set_host_enabled(self, context, host, enabled):
        """Sets the specified host's ability to accept new instances."""
        return self._call_compute_message_for_host("set_host_enabled", context,
                host=host, params={"enabled": enabled})

    def host_power_action(self, context, host, action):
        """Reboots, shuts down or powers up the host."""
        return self._call_compute_message_for_host("host_power_action",
                context, host=host, params={"action": action})

    @scheduler_api.reroute_compute("diagnostics")
    def get_diagnostics(self, context, instance_id):
        """Retrieve diagnostics for the given instance."""
        return self._call_compute_message("get_diagnostics",
                                          context,
                                          instance_id)

    def get_actions(self, context, instance_id):
        """Retrieve actions for the given instance."""
        return self.db.instance_get_actions(context, instance_id)

    @scheduler_api.reroute_compute("suspend")
    def suspend(self, context, instance_id):
        """Suspend the given instance."""
        self._cast_compute_message('suspend_instance', context, instance_id)

    @scheduler_api.reroute_compute("resume")
    def resume(self, context, instance_id):
        """Resume the given instance."""
        self._cast_compute_message('resume_instance', context, instance_id)

    @scheduler_api.reroute_compute("rescue")
    def rescue(self, context, instance_id):
        """Rescue the given instance."""
        self._cast_compute_message('rescue_instance', context, instance_id)

    @scheduler_api.reroute_compute("unrescue")
    def unrescue(self, context, instance_id):
        """Unrescue the given instance."""
        self._cast_compute_message('unrescue_instance', context, instance_id)

    @scheduler_api.reroute_compute("set_admin_password")
    def set_admin_password(self, context, instance_id, password=None):
        """Set the root/admin password for the given instance."""
        host = self._find_host(context, instance_id)

        rpc.cast(context,
                 self.db.queue_get_for(context, FLAGS.compute_topic, host),
                 {"method": "set_admin_password",
                  "args": {"instance_id": instance_id, "new_pass": password}})

    def inject_file(self, context, instance_id):
        """Write a file to the given instance."""
        self._cast_compute_message('inject_file', context, instance_id)

    def get_ajax_console(self, context, instance_id):
        """Get a url to an AJAX Console."""
        output = self._call_compute_message('get_ajax_console',
                                            context,
                                            instance_id)
        rpc.cast(context, '%s' % FLAGS.ajax_console_proxy_topic,
                 {'method': 'authorize_ajax_console',
                  'args': {'token': output['token'], 'host': output['host'],
                  'port': output['port']}})
        return {'url': '%s/?token=%s' % (FLAGS.ajax_console_proxy_url,
                                         output['token'])}

    def get_vnc_console(self, context, instance_id):
        """Get a url to a VNC Console."""
        instance = self.get(context, instance_id)
        output = self._call_compute_message('get_vnc_console',
                                            context,
                                            instance_id)
        rpc.call(context, '%s' % FLAGS.vncproxy_topic,
                 {'method': 'authorize_vnc_console',
                  'args': {'token': output['token'],
                           'host': output['host'],
                           'port': output['port']}})

        # hostignore and portignore are compatability params for noVNC
        return {'url': '%s/vnc_auto.html?token=%s&host=%s&port=%s' % (
                       FLAGS.vncproxy_url,
                       output['token'],
                       'hostignore',
                       'portignore')}

    def get_console_output(self, context, instance_id):
        """Get console output for an an instance."""
        return self._call_compute_message('get_console_output',
                                          context,
                                          instance_id)

    def lock(self, context, instance_id):
        """Lock the given instance."""
        self._cast_compute_message('lock_instance', context, instance_id)

    def unlock(self, context, instance_id):
        """Unlock the given instance."""
        self._cast_compute_message('unlock_instance', context, instance_id)

    def get_lock(self, context, instance_id):
        """Return the boolean state of given instance's lock."""
        instance = self.get(context, instance_id)
        return instance['locked']

    def reset_network(self, context, instance_id):
        """Reset networking on the instance."""
        self._cast_compute_message('reset_network', context, instance_id)

    def inject_network_info(self, context, instance_id):
        """Inject network info for the instance."""
        self._cast_compute_message('inject_network_info', context, instance_id)

    def attach_volume(self, context, instance_id, volume_id, device):
        """Attach an existing volume to an existing instance."""
        if not re.match("^/dev/[a-z]d[a-z]+$", device):
            raise exception.ApiError(_("Invalid device specified: %s. "
                                     "Example device: /dev/vdb") % device)
        self.volume_api.check_attach(context, volume_id=volume_id)
        instance = self.get(context, instance_id)
        host = instance['host']
        rpc.cast(context,
                 self.db.queue_get_for(context, FLAGS.compute_topic, host),
                 {"method": "attach_volume",
                  "args": {"volume_id": volume_id,
                           "instance_id": instance_id,
                           "mountpoint": device}})

    def detach_volume(self, context, volume_id):
        """Detach a volume from an instance."""
        instance = self.db.volume_get_instance(context.elevated(), volume_id)
        if not instance:
            raise exception.ApiError(_("Volume isn't attached to anything!"))
        self.volume_api.check_detach(context, volume_id=volume_id)
        host = instance['host']
        rpc.cast(context,
                 self.db.queue_get_for(context, FLAGS.compute_topic, host),
                 {"method": "detach_volume",
                  "args": {"instance_id": instance['id'],
                           "volume_id": volume_id}})
        return instance

    def associate_floating_ip(self, context, instance_id, address):
        """Makes calls to network_api to associate_floating_ip.

        :param address: is a string floating ip address
        """
        instance = self.get(context, instance_id)

        # TODO(tr3buchet): currently network_info doesn't contain floating IPs
        # in its info, if this changes, the next few lines will need to
        # accomodate the info containing floating as well as fixed ip addresses
        fixed_ip_addrs = []
        for info in self.network_api.get_instance_nw_info(context,
                                                          instance):
            ips = info[1]['ips']
            fixed_ip_addrs.extend([ip_dict['ip'] for ip_dict in ips])

        # TODO(tr3buchet): this will associate the floating IP with the first
        # fixed_ip (lowest id) an instance has. This should be changed to
        # support specifying a particular fixed_ip if multiple exist.
        if not fixed_ip_addrs:
            msg = _("instance |%s| has no fixed_ips. "
                    "unable to associate floating ip") % instance_id
            raise exception.ApiError(msg)
        if len(fixed_ip_addrs) > 1:
            LOG.warning(_("multiple fixed_ips exist, using the first: %s"),
                                                         fixed_ip_addrs[0])
        self.network_api.associate_floating_ip(context,
                                               floating_ip=address,
                                               fixed_ip=fixed_ip_addrs[0])

    def get_instance_metadata(self, context, instance_id):
        """Get all metadata associated with an instance."""
        rv = self.db.instance_metadata_get(context, instance_id)
        return dict(rv.iteritems())

    def delete_instance_metadata(self, context, instance_id, key):
        """Delete the given metadata item from an instance."""
        self.db.instance_metadata_delete(context, instance_id, key)

    def update_instance_metadata(self, context, instance_id,
                                 metadata, delete=False):
        """Updates or creates instance metadata.

        If delete is True, metadata items that are not specified in the
        `metadata` argument will be deleted.

        """
        if delete:
            _metadata = metadata
        else:
            _metadata = self.get_instance_metadata(context, instance_id)
            _metadata.update(metadata)

        self._check_metadata_properties_quota(context, _metadata)
        self.db.instance_metadata_update(context, instance_id, _metadata, True)
        return _metadata<|MERGE_RESOLUTION|>--- conflicted
+++ resolved
@@ -1068,11 +1068,7 @@
         """Unpause the given instance."""
         self._cast_compute_message('unpause_instance', context, instance_id)
 
-<<<<<<< HEAD
-    def _call_compute_message_for_host(self, context, host, params):
-=======
-    def _make_compute_call_for_host(self, action, context, host, params):
->>>>>>> 19495e51
+    def _call_compute_message_for_host(self, action, context, host, params):
         """Call method deliberately designed to make host/service only calls"""
         queue = self.db.queue_get_for(context, FLAGS.compute_topic, host)
         kwargs = {'method': action, 'args': params}
