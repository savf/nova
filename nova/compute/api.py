# vim: tabstop=4 shiftwidth=4 softtabstop=4

# Copyright 2010 United States Government as represented by the
# Administrator of the National Aeronautics and Space Administration.
# All Rights Reserved.
#
#    Licensed under the Apache License, Version 2.0 (the "License"); you may
#    not use this file except in compliance with the License. You may obtain
#    a copy of the License at
#
#         http://www.apache.org/licenses/LICENSE-2.0
#
#    Unless required by applicable law or agreed to in writing, software
#    distributed under the License is distributed on an "AS IS" BASIS, WITHOUT
#    WARRANTIES OR CONDITIONS OF ANY KIND, either express or implied. See the
#    License for the specific language governing permissions and limitations
#    under the License.

"""Handles all requests relating to instances (guest vms)."""

import datetime
import re
import time

from nova import db
from nova import exception
from nova import flags
from nova import log as logging
from nova import network
from nova import quota
from nova import rpc
from nova import utils
from nova import volume
from nova.compute import instance_types
from nova.scheduler import api as scheduler_api
from nova.db import base


LOG = logging.getLogger('nova.compute.api')


FLAGS = flags.FLAGS
flags.DECLARE('vncproxy_topic', 'nova.vnc')


def generate_default_hostname(instance_id):
    """Default function to generate a hostname given an instance reference."""
    return str(instance_id)


class API(base.Base):
    """API for interacting with the compute manager."""

    def __init__(self, image_service=None, network_api=None,
                 volume_api=None, hostname_factory=generate_default_hostname,
                 **kwargs):
        if not image_service:
            image_service = utils.import_object(FLAGS.image_service)
        self.image_service = image_service
        if not network_api:
            network_api = network.API()
        self.network_api = network_api
        if not volume_api:
            volume_api = volume.API()
        self.volume_api = volume_api
        self.hostname_factory = hostname_factory
        super(API, self).__init__(**kwargs)

    def _check_injected_file_quota(self, context, injected_files):
        """Enforce quota limits on injected files.

        Raises a QuotaError if any limit is exceeded.

        """
        if injected_files is None:
            return
        limit = quota.allowed_injected_files(context)
        if len(injected_files) > limit:
            raise quota.QuotaError(code="OnsetFileLimitExceeded")
        path_limit = quota.allowed_injected_file_path_bytes(context)
        content_limit = quota.allowed_injected_file_content_bytes(context)
        for path, content in injected_files:
            if len(path) > path_limit:
                raise quota.QuotaError(code="OnsetFilePathLimitExceeded")
            if len(content) > content_limit:
                raise quota.QuotaError(code="OnsetFileContentLimitExceeded")

    def _check_metadata_properties_quota(self, context, metadata={}):
        """Enforce quota limits on metadata properties."""
        num_metadata = len(metadata)
        quota_metadata = quota.allowed_metadata_items(context, num_metadata)
        if quota_metadata < num_metadata:
            pid = context.project_id
            msg = _("Quota exceeeded for %(pid)s, tried to set "
                    "%(num_metadata)s metadata properties") % locals()
            LOG.warn(msg)
            raise quota.QuotaError(msg, "MetadataLimitExceeded")

        # Because metadata is stored in the DB, we hard-code the size limits
        # In future, we may support more variable length strings, so we act
        #  as if this is quota-controlled for forwards compatibility
        for k, v in metadata.iteritems():
            if len(k) > 255 or len(v) > 255:
                pid = context.project_id
                msg = _("Quota exceeeded for %(pid)s, metadata property "
                        "key or value too long") % locals()
                LOG.warn(msg)
                raise quota.QuotaError(msg, "MetadataLimitExceeded")

    def create(self, context, instance_type,
               image_id, kernel_id=None, ramdisk_id=None,
               min_count=1, max_count=1,
               display_name='', display_description='',
               key_name=None, key_data=None, security_group='default',
               availability_zone=None, user_data=None, metadata={},
               injected_files=None):
        """Create the number and type of instances requested.

        Verifies that quota and other arguments are valid.

        """
        if not instance_type:
            instance_type = instance_types.get_default_instance_type()

        num_instances = quota.allowed_instances(context, max_count,
                                                instance_type)
        if num_instances < min_count:
            pid = context.project_id
            LOG.warn(_("Quota exceeeded for %(pid)s,"
                    " tried to run %(min_count)s instances") % locals())
            raise quota.QuotaError(_("Instance quota exceeded. You can only "
                                     "run %s more instances of this type.") %
                                   num_instances, "InstanceLimitExceeded")

        self._check_metadata_properties_quota(context, metadata)
        self._check_injected_file_quota(context, injected_files)

        image = self.image_service.show(context, image_id)

        os_type = None
        if 'properties' in image and 'os_type' in image['properties']:
            os_type = image['properties']['os_type']

        if kernel_id is None:
            kernel_id = image['properties'].get('kernel_id', None)
        if ramdisk_id is None:
            ramdisk_id = image['properties'].get('ramdisk_id', None)
        # FIXME(sirp): is there a way we can remove null_kernel?
        # No kernel and ramdisk for raw images
        if kernel_id == str(FLAGS.null_kernel):
            kernel_id = None
            ramdisk_id = None
            LOG.debug(_("Creating a raw instance"))
        # Make sure we have access to kernel and ramdisk (if not raw)
        logging.debug("Using Kernel=%s, Ramdisk=%s" %
                       (kernel_id, ramdisk_id))
        if kernel_id:
            self.image_service.show(context, kernel_id)
        if ramdisk_id:
            self.image_service.show(context, ramdisk_id)

        if security_group is None:
            security_group = ['default']
        if not type(security_group) is list:
            security_group = [security_group]

        security_groups = []
        self.ensure_default_security_group(context)
        for security_group_name in security_group:
            group = db.security_group_get_by_name(context,
                                                  context.project_id,
                                                  security_group_name)
            security_groups.append(group['id'])

        if key_data is None and key_name:
            key_pair = db.key_pair_get(context, context.user_id, key_name)
            key_data = key_pair['public_key']

        base_options = {
            'reservation_id': utils.generate_uid('r'),
            'image_id': image_id,
            'kernel_id': kernel_id or '',
            'ramdisk_id': ramdisk_id or '',
            'state': 0,
            'state_description': 'scheduling',
            'user_id': context.user_id,
            'project_id': context.project_id,
            'launch_time': time.strftime('%Y-%m-%dT%H:%M:%SZ', time.gmtime()),
            'instance_type_id': instance_type['id'],
            'memory_mb': instance_type['memory_mb'],
            'vcpus': instance_type['vcpus'],
            'local_gb': instance_type['local_gb'],
            'display_name': display_name,
            'display_description': display_description,
            'user_data': user_data or '',
            'key_name': key_name,
            'key_data': key_data,
            'locked': False,
            'metadata': metadata,
            'availability_zone': availability_zone,
            'os_type': os_type}
        elevated = context.elevated()
        instances = []
        LOG.debug(_("Going to run %s instances..."), num_instances)
        for num in range(num_instances):
            instance = dict(launch_index=num,
                            **base_options)
            instance = self.db.instance_create(context, instance)
            instance_id = instance['id']

            elevated = context.elevated()
            if not security_groups:
                security_groups = []
            for security_group_id in security_groups:
                self.db.instance_add_security_group(elevated,
                                                    instance_id,
                                                    security_group_id)

            # Set sane defaults if not specified
            updates = dict(hostname=self.hostname_factory(instance_id))
            if (not hasattr(instance, 'display_name') or
                    instance.display_name is None):
                updates['display_name'] = "Server %s" % instance_id

            instance = self.update(context, instance_id, **updates)
            instances.append(instance)

            pid = context.project_id
            uid = context.user_id
            LOG.debug(_("Casting to scheduler for %(pid)s/%(uid)s's"
                    " instance %(instance_id)s") % locals())
            rpc.cast(context,
                     FLAGS.scheduler_topic,
                     {"method": "run_instance",
                      "args": {"topic": FLAGS.compute_topic,
                               "instance_id": instance_id,
                               "availability_zone": availability_zone,
                               "injected_files": injected_files}})

        for group_id in security_groups:
            self.trigger_security_group_members_refresh(elevated, group_id)

        return [dict(x.iteritems()) for x in instances]

    def has_finished_migration(self, context, instance_id):
        """Returns true if an instance has a finished migration."""
        try:
            db.migration_get_by_instance_and_status(context, instance_id,
                    'finished')
            return True
        except exception.NotFound:
            return False

    def ensure_default_security_group(self, context):
        """Ensure that a context has a security group.

        Creates a security group for the security context if it does not
        already exist.

        :param context: the security context

        """
        try:
            db.security_group_get_by_name(context, context.project_id,
                                          'default')
        except exception.NotFound:
            values = {'name': 'default',
                      'description': 'default',
                      'user_id': context.user_id,
                      'project_id': context.project_id}
            db.security_group_create(context, values)

    def trigger_security_group_rules_refresh(self, context, security_group_id):
        """Called when a rule is added to or removed from a security_group."""

        security_group = self.db.security_group_get(context, security_group_id)

        hosts = set()
        for instance in security_group['instances']:
            if instance['host'] is not None:
                hosts.add(instance['host'])

        for host in hosts:
            rpc.cast(context,
                     self.db.queue_get_for(context, FLAGS.compute_topic, host),
                     {"method": "refresh_security_group_rules",
                      "args": {"security_group_id": security_group.id}})

    def trigger_security_group_members_refresh(self, context, group_id):
        """Called when a security group gains a new or loses a member.

        Sends an update request to each compute node for whom this is
        relevant.

        """
        # First, we get the security group rules that reference this group as
        # the grantee..
        security_group_rules = \
                self.db.security_group_rule_get_by_security_group_grantee(
                                                                     context,
                                                                     group_id)

        # ..then we distill the security groups to which they belong..
        security_groups = set()
        for rule in security_group_rules:
            security_group = self.db.security_group_get(
                                                    context,
                                                    rule['parent_group_id'])
            security_groups.add(security_group)

        # ..then we find the instances that are members of these groups..
        instances = set()
        for security_group in security_groups:
            for instance in security_group['instances']:
                instances.add(instance)

        # ...then we find the hosts where they live...
        hosts = set()
        for instance in instances:
            if instance['host']:
                hosts.add(instance['host'])

        # ...and finally we tell these nodes to refresh their view of this
        # particular security group.
        for host in hosts:
            rpc.cast(context,
                     self.db.queue_get_for(context, FLAGS.compute_topic, host),
                     {"method": "refresh_security_group_members",
                      "args": {"security_group_id": group_id}})

    def update(self, context, instance_id, **kwargs):
        """Updates the instance in the datastore.

        :param context: The security context
        :param instance_id: ID of the instance to update
        :param kwargs: All additional keyword args are treated
                       as data fields of the instance to be
                       updated

        :returns: None

        """
        rv = self.db.instance_update(context, instance_id, kwargs)
        return dict(rv.iteritems())

    @scheduler_api.reroute_compute("delete")
    def delete(self, context, instance_id):
        """Terminate an instance."""
        LOG.debug(_("Going to try to terminate %s"), instance_id)
        try:
            instance = self.get(context, instance_id)
        except exception.NotFound:
            LOG.warning(_("Instance %s was not found during terminate"),
                        instance_id)
            raise

        if instance['state_description'] == 'terminating':
            LOG.warning(_("Instance %s is already being terminated"),
                        instance_id)
            return

        if instance['state_description'] == 'migrating':
            LOG.warning(_("Instance %s is being migrated"), instance_id)
            return

        self.update(context,
                    instance['id'],
                    state_description='terminating',
                    state=0,
                    terminated_at=datetime.datetime.utcnow())

        host = instance['host']
        if host:
            self._cast_compute_message('terminate_instance', context,
                    instance_id, host)
        else:
            self.db.instance_destroy(context, instance_id)

    def get(self, context, instance_id):
        """Get a single instance with the given instance_id."""
        rv = self.db.instance_get(context, instance_id)
        return dict(rv.iteritems())

    @scheduler_api.reroute_compute("get")
    def routing_get(self, context, instance_id):
        """A version of get with special routing characteristics.

        Use this method instead of get() if this is the only operation you
        intend to to. It will route to novaclient.get if the instance is not
        found.

        """
        return self.get(context, instance_id)

    def get_all(self, context, project_id=None, reservation_id=None,
                fixed_ip=None):
        """Get all instances filtered by one of the given parameters.

        If there is no filter and the context is an admin, it will retreive
        all instances in the system.

        """
        if reservation_id is not None:
            return self.db.instance_get_all_by_reservation(
                context, reservation_id)

        if fixed_ip is not None:
            return self.db.fixed_ip_get_instance(context, fixed_ip)

        if project_id or not context.is_admin:
            if not context.project:
                return self.db.instance_get_all_by_user(
                    context, context.user_id)

            if project_id is None:
                project_id = context.project_id

            return self.db.instance_get_all_by_project(
                context, project_id)

        return self.db.instance_get_all(context)

    def _cast_compute_message(self, method, context, instance_id, host=None,
                              params=None):
        """Generic handler for RPC casts to compute.

        :param params: Optional dictionary of arguments to be passed to the
                       compute worker

        :returns: None

        """
        if not params:
            params = {}
        if not host:
            instance = self.get(context, instance_id)
            host = instance['host']
        queue = self.db.queue_get_for(context, FLAGS.compute_topic, host)
        params['instance_id'] = instance_id
        kwargs = {'method': method, 'args': params}
        rpc.cast(context, queue, kwargs)

    def _call_compute_message(self, method, context, instance_id, host=None,
                              params=None):
        """Generic handler for RPC calls to compute.

        :param params: Optional dictionary of arguments to be passed to the
                       compute worker

        :returns: Result returned by compute worker
        """
        if not params:
            params = {}
        if not host:
            instance = self.get(context, instance_id)
            host = instance['host']
        queue = self.db.queue_get_for(context, FLAGS.compute_topic, host)
        params['instance_id'] = instance_id
        kwargs = {'method': method, 'args': params}
        return rpc.call(context, queue, kwargs)

    def _cast_scheduler_message(self, context, args):
        """Generic handler for RPC calls to the scheduler."""
        rpc.cast(context, FLAGS.scheduler_topic, args)

    def snapshot(self, context, instance_id, name):
        """Snapshot the given instance.

        :returns: A dict containing image metadata

        """
        properties = {'instance_id': str(instance_id),
                      'user_id': str(context.user_id)}
        sent_meta = {'name': name, 'is_public': False,
                     'properties': properties}
        recv_meta = self.image_service.create(context, sent_meta)
        params = {'image_id': recv_meta['id']}
        self._cast_compute_message('snapshot_instance', context, instance_id,
                                   params=params)
        return recv_meta

    def reboot(self, context, instance_id):
        """Reboot the given instance."""
        self._cast_compute_message('reboot_instance', context, instance_id)

    def revert_resize(self, context, instance_id):
        """Reverts a resize, deleting the 'new' instance in the process."""
        context = context.elevated()
        migration_ref = self.db.migration_get_by_instance_and_status(context,
                instance_id, 'finished')
        if not migration_ref:
            raise exception.NotFound(_("No finished migrations found for "
                    "instance"))

        params = {'migration_id': migration_ref['id']}
        self._cast_compute_message('revert_resize', context, instance_id,
                migration_ref['dest_compute'], params=params)
        self.db.migration_update(context, migration_ref['id'],
                {'status': 'reverted'})

    def confirm_resize(self, context, instance_id):
        """Confirms a migration/resize and deletes the 'old' instance."""
        context = context.elevated()
        migration_ref = self.db.migration_get_by_instance_and_status(context,
                instance_id, 'finished')
        if not migration_ref:
            raise exception.NotFound(_("No finished migrations found for "
                    "instance"))
        instance_ref = self.db.instance_get(context, instance_id)
        params = {'migration_id': migration_ref['id']}
        self._cast_compute_message('confirm_resize', context, instance_id,
                migration_ref['source_compute'], params=params)

        self.db.migration_update(context, migration_ref['id'],
                {'status': 'confirmed'})
        self.db.instance_update(context, instance_id,
                {'host': migration_ref['dest_compute'], })

    def resize(self, context, instance_id, flavor_id):
        """Resize a running instance."""
        instance = self.db.instance_get(context, instance_id)
        current_instance_type = instance['instance_type']

        new_instance_type = self.db.instance_type_get_by_flavor_id(
                context, flavor_id)
        current_instance_type_name = current_instance_type['name']
        new_instance_type_name = new_instance_type['name']
        LOG.debug(_("Old instance type %(current_instance_type_name)s, "
                " new instance type %(new_instance_type_name)s") % locals())
        if not new_instance_type:
            raise exception.ApiError(_("Requested flavor %(flavor_id)d "
                    "does not exist") % locals())

        current_memory_mb = current_instance_type['memory_mb']
        new_memory_mb = new_instance_type['memory_mb']
        if current_memory_mb > new_memory_mb:
            raise exception.ApiError(_("Invalid flavor: cannot downsize"
                    "instances"))
        if current_memory_mb == new_memory_mb:
            raise exception.ApiError(_("Invalid flavor: cannot use"
                    "the same flavor. "))

        self._cast_scheduler_message(context,
                    {"method": "prep_resize",
                     "args": {"topic": FLAGS.compute_topic,
                              "instance_id": instance_id,
                              "flavor_id": flavor_id}})

    @scheduler_api.reroute_compute("pause")
    def pause(self, context, instance_id):
        """Pause the given instance."""
        self._cast_compute_message('pause_instance', context, instance_id)

    @scheduler_api.reroute_compute("unpause")
    def unpause(self, context, instance_id):
        """Unpause the given instance."""
        self._cast_compute_message('unpause_instance', context, instance_id)

    @scheduler_api.reroute_compute("diagnostics")
    def get_diagnostics(self, context, instance_id):
        """Retrieve diagnostics for the given instance."""
        return self._call_compute_message("get_diagnostics",
                                          context,
                                          instance_id)

    def get_actions(self, context, instance_id):
        """Retrieve actions for the given instance."""
        return self.db.instance_get_actions(context, instance_id)

    @scheduler_api.reroute_compute("suspend")
    def suspend(self, context, instance_id):
        """Suspend the given instance."""
        self._cast_compute_message('suspend_instance', context, instance_id)

    @scheduler_api.reroute_compute("resume")
    def resume(self, context, instance_id):
        """Resume the given instance."""
        self._cast_compute_message('resume_instance', context, instance_id)

    @scheduler_api.reroute_compute("rescue")
    def rescue(self, context, instance_id):
        """Rescue the given instance."""
        self._cast_compute_message('rescue_instance', context, instance_id)

    @scheduler_api.reroute_compute("unrescue")
    def unrescue(self, context, instance_id):
        """Unrescue the given instance."""
        self._cast_compute_message('unrescue_instance', context, instance_id)

    def set_admin_password(self, context, instance_id, password=None):
        """Set the root/admin password for the given instance."""
        self._cast_compute_message(
                'set_admin_password', context, instance_id, password)

    def inject_file(self, context, instance_id):
        """Write a file to the given instance."""
        self._cast_compute_message('inject_file', context, instance_id)

    def get_ajax_console(self, context, instance_id):
        """Get a url to an AJAX Console."""
        output = self._call_compute_message('get_ajax_console',
                                            context,
                                            instance_id)
        rpc.cast(context, '%s' % FLAGS.ajax_console_proxy_topic,
                 {'method': 'authorize_ajax_console',
                  'args': {'token': output['token'], 'host': output['host'],
                  'port': output['port']}})
        return {'url': '%s/?token=%s' % (FLAGS.ajax_console_proxy_url,
                                         output['token'])}

    def get_vnc_console(self, context, instance_id):
        """Get a url to a VNC Console."""
        instance = self.get(context, instance_id)
        output = self._call_compute_message('get_vnc_console',
                                            context,
                                            instance_id)
        rpc.call(context, '%s' % FLAGS.vncproxy_topic,
                 {'method': 'authorize_vnc_console',
                  'args': {'token': output['token'],
                           'host': output['host'],
                           'port': output['port']}})

        # hostignore and portignore are compatability params for noVNC
        return {'url': '%s/vnc_auto.html?token=%s&host=%s&port=%s' % (
                       FLAGS.vncproxy_url,
                       output['token'],
                       'hostignore',
                       'portignore')}

    def get_console_output(self, context, instance_id):
        """Get console output for an an instance."""
        return self._call_compute_message('get_console_output',
                                          context,
                                          instance_id)

    def lock(self, context, instance_id):
        """Lock the given instance."""
        self._cast_compute_message('lock_instance', context, instance_id)

    def unlock(self, context, instance_id):
        """Unlock the given instance."""
        self._cast_compute_message('unlock_instance', context, instance_id)

    def get_lock(self, context, instance_id):
        """Return the boolean state of given instance's lock."""
        instance = self.get(context, instance_id)
        return instance['locked']

    def reset_network(self, context, instance_id):
        """Reset networking on the instance."""
        self._cast_compute_message('reset_network', context, instance_id)

    def inject_network_info(self, context, instance_id):
        """Inject network info for the instance."""
        self._cast_compute_message('inject_network_info', context, instance_id)

    def attach_volume(self, context, instance_id, volume_id, device):
        """Attach an existing volume to an existing instance."""
        if not re.match("^/dev/[a-z]d[a-z]+$", device):
            raise exception.ApiError(_("Invalid device specified: %s. "
                                     "Example device: /dev/vdb") % device)
        self.volume_api.check_attach(context, volume_id=volume_id)
        instance = self.get(context, instance_id)
        host = instance['host']
        rpc.cast(context,
                 self.db.queue_get_for(context, FLAGS.compute_topic, host),
                 {"method": "attach_volume",
                  "args": {"volume_id": volume_id,
                           "instance_id": instance_id,
                           "mountpoint": device}})

    def detach_volume(self, context, volume_id):
        """Detach a volume from an instance."""
        instance = self.db.volume_get_instance(context.elevated(), volume_id)
        if not instance:
            raise exception.ApiError(_("Volume isn't attached to anything!"))
        self.volume_api.check_detach(context, volume_id=volume_id)
        host = instance['host']
        rpc.cast(context,
                 self.db.queue_get_for(context, FLAGS.compute_topic, host),
                 {"method": "detach_volume",
                  "args": {"instance_id": instance['id'],
                           "volume_id": volume_id}})
        return instance

    def associate_floating_ip(self, context, instance_id, address):
<<<<<<< HEAD
        """makes calls to network_api to associate_floating_ip

        address is a string floating ip address
        """
=======
        """Associate a floating ip with an instance."""
>>>>>>> 1b56402b
        instance = self.get(context, instance_id)

        # TODO(tr3buchet): currently network_info doesn't contain floating IPs
        # in its info, if this changes, the next few lines will need to
        # accomodate the info containing floating as well as fixed ip addresses
        fixed_ip_addrs = []
        for (network, info) in self.network_api.get_instance_nw_info(context,
                                                                     instance):
            fixed_ip_addrs.extend([ip_dict.ip for ip_dict in info['ips']])

        # TODO(tr3buchet): this will associate the floating IP with the first
        # fixed_ip (lowest id) an instance has. This should be changed to
        # support specifying a particular fixed_ip if multiple exist.
        if not fixed_ip_addrs:
            msg = _("instance |%s| has no fixed_ips. "
                    "unable to associate floating ip") % instance_id
            raise exception.ApiError(msg)
        if len(fixed_ip_addrs) > 1:
            LOG.warning(_("multiple fixed_ips exist, using the first"))
        self.network_api.associate_floating_ip(context,
                                               floating_ip=address,
                                               fixed_ip=fixed_ip_addrs[0])

    def get_instance_metadata(self, context, instance_id):
        """Get all metadata associated with an instance."""
        rv = self.db.instance_metadata_get(context, instance_id)
        return dict(rv.iteritems())

    def delete_instance_metadata(self, context, instance_id, key):
        """Delete the given metadata item from an instance."""
        self.db.instance_metadata_delete(context, instance_id, key)

    def update_or_create_instance_metadata(self, context, instance_id,
                                            metadata):
        """Updates or creates instance metadata."""
        combined_metadata = self.get_instance_metadata(context, instance_id)
        combined_metadata.update(metadata)
        self._check_metadata_properties_quota(context, combined_metadata)
        self.db.instance_metadata_update_or_create(context, instance_id,
                                                    metadata)<|MERGE_RESOLUTION|>--- conflicted
+++ resolved
@@ -684,14 +684,10 @@
         return instance
 
     def associate_floating_ip(self, context, instance_id, address):
-<<<<<<< HEAD
         """makes calls to network_api to associate_floating_ip
 
         address is a string floating ip address
         """
-=======
-        """Associate a floating ip with an instance."""
->>>>>>> 1b56402b
         instance = self.get(context, instance_id)
 
         # TODO(tr3buchet): currently network_info doesn't contain floating IPs
