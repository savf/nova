--- conflicted
+++ resolved
@@ -64,16 +64,14 @@
     return _call_scheduler('get_zone_capabilities', context=context,
                         params=dict(service=service))
 
-<<<<<<< HEAD
-    @classmethod
-    def update_service_capabilities(cls, context, service_name, host,
-                                                capabilities):
-        """Send an update to all the scheduler services informing them
-           of the capabilities of this service."""
-        kwargs = dict(method='update_service_capabilities',
-                      args=dict(service_name=service_name, host=host,
-                                capabilities=capabilities))
-        return rpc.fanout_cast(context, 'scheduler', kwargs)
+
+def update_service_capabilities(context, service_name, host, capabilities):
+    """Send an update to all the scheduler services informing them
+       of the capabilities of this service."""
+    kwargs = dict(method='update_service_capabilities',
+                  args=dict(service_name=service_name, host=host,
+                            capabilities=capabilities))
+    return rpc.fanout_cast(context, 'scheduler', kwargs)
 
 
 def _wrap_method(function, self):
@@ -194,14 +192,4 @@
         except RedirectResult, e:
             LOG.debug("***CAUGHT REROUTE: %s" % e.results)
             return e.results
-    return new_f
-=======
-
-def update_service_capabilities(context, service_name, host, capabilities):
-    """Send an update to all the scheduler services informing them
-       of the capabilities of this service."""
-    kwargs = dict(method='update_service_capabilities',
-                  args=dict(service_name=service_name, host=host,
-                            capabilities=capabilities))
-    return rpc.fanout_cast(context, 'scheduler', kwargs)
->>>>>>> 6980263b
+    return new_f