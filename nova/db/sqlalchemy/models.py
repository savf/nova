--- conflicted
+++ resolved
@@ -24,14 +24,8 @@
 import datetime
 
 # TODO(vish): clean up these imports
-<<<<<<< HEAD
-from sqlalchemy.orm import relationship, backref, validates, exc
-from sqlalchemy.sql import func
-from sqlalchemy import Column, Integer, String, Table
-=======
 from sqlalchemy.orm import relationship, backref, exc, object_mapper
-from sqlalchemy import Column, Integer, String
->>>>>>> 4e727faf
+from sqlalchemy import Table, Column, Integer, String
 from sqlalchemy import ForeignKey, DateTime, Boolean, Text
 from sqlalchemy.ext.declarative import declarative_base
 
@@ -328,7 +322,6 @@
                                                   uselist=False))
 
 
-<<<<<<< HEAD
 security_group_instance_association = Table('security_group_instance_association',
                                             BASE.metadata,
                                             Column('security_group_id', Integer,
@@ -340,10 +333,8 @@
     """Represents a security group"""
     __tablename__ = 'security_group'
     id = Column(Integer, primary_key=True)
-
     name = Column(String(255))
     description = Column(String(255))
-
     user_id = Column(String(255))
     project_id = Column(String(255))
 
@@ -378,15 +369,14 @@
     # Note: This is not the parent SecurityGroup. It's SecurityGroup we're
     # granting access for.
     group_id = Column(Integer, ForeignKey('security_group.id'))
-=======
+
+
 class KeyPair(BASE, NovaBase):
     """Represents a public key pair for ssh"""
     __tablename__ = 'key_pairs'
     id = Column(Integer, primary_key=True)
     name = Column(String(255))
-
     user_id = Column(String(255))
-
     fingerprint = Column(String(255))
     public_key = Column(Text)
 
@@ -413,8 +403,6 @@
             new_exc = exception.NotFound("No model for user %s, name %s" %
                                          (user_id, name))
             raise new_exc.__class__, new_exc, sys.exc_info()[2]
->>>>>>> 4e727faf
-
 
 class Network(BASE, NovaBase):
     """Represents a network"""
