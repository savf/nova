--- conflicted
+++ resolved
@@ -169,14 +169,13 @@
     return models.Instance.all()
 
 
-<<<<<<< HEAD
 def instance_get_by_ip(context, ip):
     raise Exception("fixme(vish): add logic here!")
-=======
+
+
 def instance_get_by_name(context, name):
     # NOTE(vish): remove the 'i-'
     return models.Instance.find(name[2:])
->>>>>>> ce658b72
 
 
 def instance_get_by_project(context, project_id):
