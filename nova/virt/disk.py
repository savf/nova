# vim: tabstop=4 shiftwidth=4 softtabstop=4

# Copyright 2010 United States Government as represented by the
# Administrator of the National Aeronautics and Space Administration.
# All Rights Reserved.
#
#    Licensed under the Apache License, Version 2.0 (the "License"); you may
#    not use this file except in compliance with the License. You may obtain
#    a copy of the License at
#
#         http://www.apache.org/licenses/LICENSE-2.0
#
#    Unless required by applicable law or agreed to in writing, software
#    distributed under the License is distributed on an "AS IS" BASIS, WITHOUT
#    WARRANTIES OR CONDITIONS OF ANY KIND, either express or implied. See the
#    License for the specific language governing permissions and limitations
#    under the License.
"""
Utility methods to resize, repartition, and modify disk images.

Includes injection of SSH PGP keys into authorized_keys file.

"""

import os
import tempfile
import time

from nova import context
from nova import db
from nova import exception
from nova import flags
from nova import log as logging
from nova import utils


LOG = logging.getLogger('nova.compute.disk')
FLAGS = flags.FLAGS
flags.DEFINE_integer('minimum_root_size', 1024 * 1024 * 1024 * 10,
                     'minimum size in bytes of root partition')
flags.DEFINE_integer('block_size', 1024 * 1024 * 256,
                     'block_size to use for dd')
flags.DEFINE_string('injected_network_template',
                    utils.abspath('virt/interfaces.template'),
                    'Template file for injected network')
flags.DEFINE_integer('timeout_nbd', 10,
                     'time to wait for a NBD device coming up')
flags.DEFINE_integer('max_nbd_devices', 16,
                     'maximum number of possible nbd devices')


def extend(image, size):
    """Increase image to size"""
    file_size = os.path.getsize(image)
    if file_size >= size:
        return
    utils.execute('truncate', '-s', size, image)
    # NOTE(vish): attempts to resize filesystem
    utils.execute('e2fsck', '-fp', image, check_exit_code=False)
    utils.execute('resize2fs', image, check_exit_code=False)


def inject_data(image, key=None, net=None, partition=None, nbd=False):
    """Injects a ssh key and optionally net data into a disk image.

    it will mount the image as a fully partitioned disk and attempt to inject
    into the specified partition number.

    If partition is not specified it mounts the image as a single partition.

    """
    device = _link_device(image, nbd)
    try:
        if not partition is None:
            # create partition
            out, err = utils.execute('sudo', 'kpartx', '-a', device)
            if err:
                raise exception.Error(_('Failed to load partition: %s') % err)
            mapped_device = '/dev/mapper/%sp%s' % (device.split('/')[-1],
                                                   partition)
        else:
            mapped_device = device

        # We can only loopback mount raw images. If the device isn't there,
        # it's normally because it's a .vmdk or a .vdi etc
        if not os.path.exists(mapped_device):
            raise exception.Error('Mapped device was not found (we can'
                                  ' only inject raw disk images): %s' %
                                  mapped_device)

        # Configure ext2fs so that it doesn't auto-check every N boots
        out, err = utils.execute('sudo', 'tune2fs',
                                 '-c', 0, '-i', 0, mapped_device)

        tmpdir = tempfile.mkdtemp()
        try:
            # mount loopback to dir
            out, err = utils.execute(
                    'sudo', 'mount', mapped_device, tmpdir)
            if err:
                raise exception.Error(_('Failed to mount filesystem: %s')
                                      % err)

            try:
                inject_data_into_fs(tmpdir, key, net, utils.execute)
            finally:
                # unmount device
                utils.execute('sudo', 'umount', mapped_device)
        finally:
            # remove temporary directory
            utils.execute('rmdir', tmpdir)
            if not partition is None:
                # remove partitions
                utils.execute('sudo', 'kpartx', '-d', device)
    finally:
        _unlink_device(device, nbd)


def _link_device(image, nbd):
    """Link image to device using loopback or nbd"""
    if nbd:
        device = _allocate_device()
        utils.execute('sudo', 'qemu-nbd', '-c', device, image)
        # NOTE(vish): this forks into another process, so give it a chance
        #             to set up before continuuing
        for i in xrange(FLAGS.timeout_nbd):
            if os.path.exists("/sys/block/%s/pid" % os.path.basename(device)):
                return device
            time.sleep(1)
        raise exception.Error(_('nbd device %s did not show up') % device)
    else:
        out, err = utils.execute('sudo', 'losetup', '--find', '--show', image)
        if err:
            raise exception.Error(_('Could not attach image to loopback: %s')
                                  % err)
        return out.strip()


def _unlink_device(device, nbd):
    """Unlink image from device using loopback or nbd"""
    if nbd:
        utils.execute('sudo', 'qemu-nbd', '-d', device)
        _free_device(device)
    else:
        utils.execute('sudo', 'losetup', '--detach', device)


_DEVICES = ['/dev/nbd%s' % i for i in xrange(FLAGS.max_nbd_devices)]


def _allocate_device():
    # NOTE(vish): This assumes no other processes are allocating nbd devices.
    #             It may race cause a race condition if multiple
    #             workers are running on a given machine.
    while True:
        if not _DEVICES:
            raise exception.Error(_('No free nbd devices'))
        device = _DEVICES.pop()
        if not os.path.exists("/sys/block/%s/pid" % os.path.basename(device)):
            break
    return device


def _free_device(device):
    _DEVICES.append(device)


def get_injectables(inst):
    key = str(inst['key_data'])
    net = None
    network_ref = db.network_get_by_instance(context.get_admin_context(),
                                             inst['id'])
    if network_ref['injected']:
        admin_context = context.get_admin_context()
        address = db.instance_get_fixed_address(admin_context, inst['id'])
        ra_server = network_ref['ra_server']
        if not ra_server:
            ra_server = "fd00::"
        with open(FLAGS.injected_network_template) as f:
            net = f.read() % {'address': address,
                              'netmask': network_ref['netmask'],
                              'gateway': network_ref['gateway'],
                              'broadcast': network_ref['broadcast'],
                              'dns': network_ref['dns'],
                              'ra_server': ra_server}

    return key, net


def inject_data_into_fs(fs, key, net, execute):
    """Injects data into a filesystem already mounted by the caller.
    Virt connections can call this directly if they mount their fs
    in a different way to inject_data
    """
    if key:
        _inject_key_into_fs(key, fs, execute=execute)
    if net:
        _inject_net_into_fs(net, fs, execute=execute)


def _inject_key_into_fs(key, fs, execute=None):
    """Add the given public ssh key to root's authorized_keys.

    key is an ssh key string.
    fs is the path to the base of the filesystem into which to inject the key.
    """
    sshdir = os.path.join(fs, 'root', '.ssh')
    utils.execute('sudo', 'mkdir', '-p', sshdir)  # existing dir doesn't matter
    utils.execute('sudo', 'chown', 'root', sshdir)
    utils.execute('sudo', 'chmod', '700', sshdir)
    keyfile = os.path.join(sshdir, 'authorized_keys')
    utils.execute('sudo', 'tee', '-a', keyfile,
            process_input='\n' + key.strip() + '\n')


def _inject_net_into_fs(net, fs, execute=None):
    """Inject /etc/network/interfaces into the filesystem rooted at fs.

    net is the contents of /etc/network/interfaces.
    """
    netdir = os.path.join(os.path.join(fs, 'etc'), 'network')
    utils.execute('sudo', 'mkdir', '-p', netdir)  # existing dir doesn't matter
    utils.execute('sudo', 'chown', 'root:root', netdir)
    utils.execute('sudo', 'chmod', 755, netdir)
    netfile = os.path.join(netdir, 'interfaces')
<<<<<<< HEAD
    utils.execute('sudo', 'tee', netfile,
                  process_input=net)
=======
    utils.execute('sudo', 'tee', netfile, process_input=net)
>>>>>>> 3fb5da95
<|MERGE_RESOLUTION|>--- conflicted
+++ resolved
@@ -223,9 +223,4 @@
     utils.execute('sudo', 'chown', 'root:root', netdir)
     utils.execute('sudo', 'chmod', 755, netdir)
     netfile = os.path.join(netdir, 'interfaces')
-<<<<<<< HEAD
-    utils.execute('sudo', 'tee', netfile,
-                  process_input=net)
-=======
-    utils.execute('sudo', 'tee', netfile, process_input=net)
->>>>>>> 3fb5da95
+    utils.execute('sudo', 'tee', netfile, process_input=net)