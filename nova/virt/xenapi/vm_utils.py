--- conflicted
+++ resolved
@@ -43,30 +43,29 @@
     'Suspended': power_state.SHUTDOWN,  # FIXME
     'Crashed': power_state.CRASHED}
 
-XenAPI = None
-
 
 class VMHelper():
     """
     The class that wraps the helper methods together.
     """
+
+    XenAPI = None
+
     def __init__(self):
         return
 
     @classmethod
     def late_import(cls):
         """
-<<<<<<< HEAD
         Load XenAPI module in for helper class
-=======
-        Load the XenAPI module in for helper class, if required.
-        This is to avoid to install the XenAPI library when other
-        hypervisors are used
->>>>>>> 1a759c37
         """
-        global XenAPI
-        if XenAPI is None:
-            XenAPI = __import__('XenAPI')
+        xenapi_module = \
+          FLAGS.xenapi_use_fake_session and 'nova.virt.xenapi.fake' or 'XenAPI'
+        from_list = \
+           FLAGS.xenapi_use_fake_session and ['fake'] or []
+        if cls.XenAPI is None:
+            cls.XenAPI = __import__(xenapi_module,
+                                    globals(), locals(), from_list, -1)
 
     @classmethod
     @defer.inlineCallbacks
@@ -152,9 +151,9 @@
                     vbd_rec = session.get_xenapi().VBD.get_record(vbd)
                     if vbd_rec['userdevice'] == str(number):
                         return vbd
-                except XenAPI.Failure, exc:
+                except cls.XenAPI.Failure, exc:
                     logging.warn(exc)
-                    raise StorageError('VBD not found in instance %s' % vm_ref)
+        raise StorageError('VBD not found in instance %s' % vm_ref)
 
     @classmethod
     @defer.inlineCallbacks
@@ -162,7 +161,7 @@
         """ Unplug VBD from VM """
         try:
             vbd_ref = yield session.call_xenapi('VBD.unplug', vbd_ref)
-        except XenAPI.Failure, exc:
+        except cls.XenAPI.Failure, exc:
             logging.warn(exc)
             if exc.details[0] != 'DEVICE_ALREADY_DETACHED':
                 raise StorageError('Unable to unplug VBD %s' % vbd_ref)
@@ -174,7 +173,7 @@
         try:
             task = yield session.call_xenapi('Async.VBD.destroy', vbd_ref)
             yield session.wait_for_task(task)
-        except XenAPI.Failure, exc:
+        except cls.XenAPI.Failure, exc:
             logging.warn(exc)
             raise StorageError('Unable to destroy VBD %s' % vbd_ref)
 
@@ -260,7 +259,7 @@
                     # Test valid VDI
                     record = session.get_xenapi().VDI.get_record(vdi)
                     logging.debug('VDI %s is still available', record['uuid'])
-                except XenAPI.Failure, exc:
+                except cls.XenAPI.Failure, exc:
                     logging.warn(exc)
                 else:
                     vdis.append(vdi)
@@ -299,7 +298,7 @@
                         # Name and Value
                         diags[ref[0].firstChild.data] = ref[6].firstChild.data
             return diags
-        except XenAPI.Failure as e:
+        except cls.XenAPI.Failure as e:
             return {"Unable to retrieve diagnostics": e}
 
 
