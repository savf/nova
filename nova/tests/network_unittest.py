--- conflicted
+++ resolved
@@ -55,15 +55,11 @@
             project = self.manager.create_project(name, 'netuser', name)
             self.projects.append(project)
             # create the necessary network data for the project
-<<<<<<< HEAD
-            self.network.set_network_host(context.get_admin_context(), self.projects[i].id)
-=======
             user_context = context.APIRequestContext(project=self.projects[i],
                                                      user=self.user)
             network_ref = self.network.get_network(user_context)
             self.network.set_network_host(context.get_admin_context(),
                                           network_ref['id'])
->>>>>>> 134b846d
         instance_ref = self._create_instance(0)
         self.instance_id = instance_ref['id']
         instance_ref = self._create_instance(1)
@@ -103,13 +99,8 @@
     def test_public_network_association(self):
         """Makes sure that we can allocaate a public ip"""
         # TODO(vish): better way of adding floating ips
-<<<<<<< HEAD
         self.context._project = self.projects[0]
-        pubnet = IPy.IP(flags.FLAGS.public_range)
-=======
-        self.context.project = self.projects[0]
         pubnet = IPy.IP(flags.FLAGS.floating_range)
->>>>>>> 134b846d
         address = str(pubnet[0])
         try:
             db.floating_ip_get_by_address(context.get_admin_context(), address)
@@ -201,14 +192,9 @@
             release_ip(address2)
             release_ip(address3)
         for instance_id in instance_ids:
-<<<<<<< HEAD
             db.instance_destroy(context.get_admin_context(), instance_id)
-        release_ip(first)
-=======
-            db.instance_destroy(None, instance_id)
-        self.context.project = self.projects[0]
+        self.context._project = self.projects[0]
         self.network.deallocate_fixed_ip(self.context, first)
->>>>>>> 134b846d
         self._deallocate_address(0, first)
         release_ip(first)
 
