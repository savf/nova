# vim: tabstop=4 shiftwidth=4 softtabstop=4

# Copyright 2010 United States Government as represented by the
# Administrator of the National Aeronautics and Space Administration.
# All Rights Reserved.
#
#    Licensed under the Apache License, Version 2.0 (the "License"); you may
#    not use this file except in compliance with the License. You may obtain
#    a copy of the License at
#
#         http://www.apache.org/licenses/LICENSE-2.0
#
#    Unless required by applicable law or agreed to in writing, software
#    distributed under the License is distributed on an "AS IS" BASIS, WITHOUT
#    WARRANTIES OR CONDITIONS OF ANY KIND, either express or implied. See the
#    License for the specific language governing permissions and limitations
#    under the License.
"""
Unit Tests for network code
"""
import IPy
import os
import logging

from nova import db
from nova import exception
from nova import flags
from nova import models
from nova import test
from nova import utils
from nova.auth import manager
from nova.network import service

FLAGS = flags.FLAGS


class NetworkTestCase(test.TrialTestCase):
    """Test cases for network code"""
    def setUp(self):  # pylint: disable-msg=C0103
        super(NetworkTestCase, self).setUp()
        # NOTE(vish): if you change these flags, make sure to change the
        #             flags in the corresponding section in nova-dhcpbridge
        self.flags(connection_type='fake',
                   fake_storage=True,
                   fake_network=True,
                   auth_driver='nova.auth.ldapdriver.FakeLdapDriver',
                   network_size=16,
                   num_networks=5)
        logging.getLogger().setLevel(logging.DEBUG)
        self.manager = manager.AuthManager()
        self.user = self.manager.create_user('netuser', 'netuser', 'netuser')
        self.projects = []
        self.service = service.VlanNetworkService()
        for i in range(5):
            name = 'project%s' % i
            self.projects.append(self.manager.create_project(name,
                                                             'netuser',
                                                             name))
            # create the necessary network data for the project
            self.service.set_network_host(self.projects[i].id)
        instance_id = db.instance_create(None,
                                         {'mac_address': utils.generate_mac()})
        self.instance_id = instance_id
        instance_id = db.instance_create(None,
                                         {'mac_address': utils.generate_mac()})
        self.instance2_id = instance_id

    def tearDown(self):  # pylint: disable-msg=C0103
        super(NetworkTestCase, self).tearDown()
        # TODO(termie): this should really be instantiating clean datastores
        #               in between runs, one failure kills all the tests
        db.instance_destroy(None, self.instance_id)
        db.instance_destroy(None, self.instance2_id)
        for project in self.projects:
            self.manager.delete_project(project)
        self.manager.delete_user(self.user)

    def test_public_network_association(self):
        """Makes sure that we can allocaate a public ip"""
        # TODO(vish): better way of adding floating ips
        pubnet = IPy.IP(flags.FLAGS.public_range)
        ip_str = str(pubnet[0])
        try:
            floating_ip = models.FloatingIp.find_by_ip_str(ip_str)
        except exception.NotFound:
            floating_ip = models.FloatingIp()
            floating_ip.ip_str = ip_str
            floating_ip.node_name = FLAGS.node_name
            floating_ip.save()
        eaddress = self.service.allocate_floating_ip(self.projects[0].id)
        faddress = self.service.allocate_fixed_ip(self.projects[0].id,
                                                 self.instance_id)
        self.assertEqual(eaddress, str(pubnet[0]))
        self.service.associate_floating_ip(eaddress, faddress)
        # FIXME datamodel abstraction
        self.assertEqual(floating_ip.fixed_ip.ip_str, faddress)
        self.service.disassociate_floating_ip(eaddress)
        self.assertEqual(floating_ip.fixed_ip, None)
        self.service.deallocate_floating_ip(eaddress)
        self.service.deallocate_fixed_ip(faddress)

    def test_allocate_deallocate_fixed_ip(self):
        """Makes sure that we can allocate and deallocate a fixed ip"""
        address = self.service.allocate_fixed_ip(self.projects[0].id,
                                                 self.instance_id)
        net = db.project_get_network(None, self.projects[0].id)
        self.assertTrue(is_allocated_in_project(address, self.projects[0].id))
        issue_ip(address, net.bridge)
        self.service.deallocate_fixed_ip(address)

        # Doesn't go away until it's dhcp released
        self.assertTrue(is_allocated_in_project(address, self.projects[0].id))

        release_ip(address, net.bridge)
        self.assertFalse(is_allocated_in_project(address, self.projects[0].id))

    def test_side_effects(self):
        """Ensures allocating and releasing has no side effects"""
        address = self.service.allocate_fixed_ip(self.projects[0].id,
                                                 self.instance_id)
        address2 = self.service.allocate_fixed_ip(self.projects[1].id,
                                                  self.instance2_id)

        net = db.project_get_network(None, self.projects[0].id)
        net2 = db.project_get_network(None, self.projects[1].id)

        self.assertTrue(is_allocated_in_project(address, self.projects[0].id))
        self.assertTrue(is_allocated_in_project(address2, self.projects[1].id))
        self.assertFalse(is_allocated_in_project(address, self.projects[1].id))

        # Addresses are allocated before they're issued
        issue_ip(address, net.bridge)
        issue_ip(address2, net2.bridge)

        self.service.deallocate_fixed_ip(address)
        release_ip(address, net.bridge)
        self.assertFalse(is_allocated_in_project(address, self.projects[0].id))

        # First address release shouldn't affect the second
        self.assertTrue(is_allocated_in_project(address2, self.projects[1].id))

        self.service.deallocate_fixed_ip(address2)
        issue_ip(address2, net.bridge)
        release_ip(address2, net2.bridge)
        self.assertFalse(is_allocated_in_project(address2, self.projects[1].id))

    def test_subnet_edge(self):
        """Makes sure that private ips don't overlap"""
        first = self.service.allocate_fixed_ip(self.projects[0].id,
                                               self.instance_id)
        for i in range(1, 5):
            project_id = self.projects[i].id
            address = self.service.allocate_fixed_ip(project_id, self.instance_id)
            address2 = self.service.allocate_fixed_ip(project_id, self.instance_id)
            address3 = self.service.allocate_fixed_ip(project_id, self.instance_id)
            net = db.project_get_network(None, project_id)
            issue_ip(address, net.bridge)
            issue_ip(address2, net.bridge)
            issue_ip(address3, net.bridge)
            self.assertFalse(is_allocated_in_project(address,
                                                     self.projects[0].id))
            self.assertFalse(is_allocated_in_project(address2,
                                                     self.projects[0].id))
            self.assertFalse(is_allocated_in_project(address3,
                                                     self.projects[0].id))
            self.service.deallocate_fixed_ip(address)
            self.service.deallocate_fixed_ip(address2)
            self.service.deallocate_fixed_ip(address3)
<<<<<<< HEAD
            release_ip(address, net.bridge)
            release_ip(address2, net.bridge)
            release_ip(address3, net.bridge)
        net = db.project_get_network(None, self.projects[0].id)
        self.service.deallocate_fixed_ip(first)
=======
            release_ip(mac, address, hostname, net.bridge_name)
            release_ip(mac2, address2, hostname, net.bridge_name)
            release_ip(mac3, address3, hostname, net.bridge_name)
        net = model.get_project_network(self.projects[0].id, "default")
        self.service.deallocate_fixed_ip(firstaddress)
>>>>>>> cfe3b2a6

    def test_vpn_ip_and_port_looks_valid(self):
        """Ensure the vpn ip and port are reasonable"""
        self.assert_(self.projects[0].vpn_ip)
        self.assert_(self.projects[0].vpn_port >= FLAGS.vpn_start)
        self.assert_(self.projects[0].vpn_port <= FLAGS.vpn_start +
                                                  FLAGS.num_networks)

    def test_too_many_networks(self):
        """Ensure error is raised if we run out of vpn ports"""
        projects = []
        networks_left = FLAGS.num_networks - models.Network.count()
        for i in range(networks_left):
            project = self.manager.create_project('many%s' % i, self.user)
            self.service.set_network_host(project.id)
            projects.append(project)
        project = self.manager.create_project('boom' , self.user)
        self.assertRaises(db.NoMoreNetworks,
                          self.service.set_network_host,
                          project.id)
        self.manager.delete_project(project)
        for project in projects:
            self.manager.delete_project(project)


    def test_ips_are_reused(self):
        """Makes sure that ip addresses that are deallocated get reused"""
        address = self.service.allocate_fixed_ip(self.projects[0].id,
                                                 self.instance_id)
        net = db.project_get_network(None, self.projects[0].id)
        issue_ip(address, net.bridge)
        self.service.deallocate_fixed_ip(address)
        release_ip(address, net.bridge)

        address2 = self.service.allocate_fixed_ip(self.projects[0].id,
                                                  self.instance_id)
        self.assertEqual(address, address2)
        self.service.deallocate_fixed_ip(address2)

    def test_available_ips(self):
        """Make sure the number of available ips for the network is correct

        The number of available IP addresses depends on the test
        environment's setup.

        Network size is set in test fixture's setUp method.

        There are ips reserved at the bottom and top of the range.
        services (network, gateway, CloudPipe, broadcast)
        """
        network = db.project_get_network(None, self.projects[0].id)
        net_size = flags.FLAGS.network_size
        total_ips = (available_ips(network) +
                     reserved_ips(network) +
                     allocated_ips(network))
        self.assertEqual(total_ips, net_size)

    def test_too_many_addresses(self):
        """Test for a NoMoreAddresses exception when all fixed ips are used.
        """
        network = db.project_get_network(None, self.projects[0].id)

        # Number of availaible ips is len of the available list

        num_available_ips = available_ips(network)
        addresses = []
        for i in range(num_available_ips):
            project_id = self.projects[0].id
            addresses.append(self.service.allocate_fixed_ip(project_id,
                                                            self.instance_id))
            issue_ip(addresses[i],network.bridge)

        self.assertEqual(available_ips(network), 0)
        self.assertRaises(db.NoMoreAddresses,
                          self.service.allocate_fixed_ip,
                          self.projects[0].id,
                          self.instance_id)

        for i in range(len(addresses)):
            self.service.deallocate_fixed_ip(addresses[i])
            release_ip(addresses[i],network.bridge)
        self.assertEqual(available_ips(network), num_available_ips)


# FIXME move these to abstraction layer
def available_ips(network):
    session = models.NovaBase.get_session()
    query = session.query(models.FixedIp).filter_by(network_id=network.id)
    query = query.filter_by(allocated=False).filter_by(reserved=False)
    return query.count()

def allocated_ips(network):
    session = models.NovaBase.get_session()
    query = session.query(models.FixedIp).filter_by(network_id=network.id)
    query = query.filter_by(allocated=True)
    return query.count()

def reserved_ips(network):
    session = models.NovaBase.get_session()
    query = session.query(models.FixedIp).filter_by(network_id=network.id)
    query = query.filter_by(reserved=True)
    return query.count()

def is_allocated_in_project(address, project_id):
    """Returns true if address is in specified project"""
    fixed_ip = db.fixed_ip_get_by_address(None, address)
    project_net = db.project_get_network(None, project_id)
    # instance exists until release
    logging.debug('fixed_ip.instance: %s', fixed_ip.instance)
    logging.debug('project_net: %s', project_net)
    return fixed_ip.instance is not None and fixed_ip.network == project_net


def binpath(script):
    """Returns the absolute path to a script in bin"""
    return os.path.abspath(os.path.join(__file__, "../../../bin", script))


def issue_ip(private_ip, interface):
    """Run add command on dhcpbridge"""
    cmd = "%s add fake %s fake" % (binpath('nova-dhcpbridge'), private_ip)
    env = {'DNSMASQ_INTERFACE': interface,
           'TESTING': '1',
           'FLAGFILE': FLAGS.dhcpbridge_flagfile}
    (out, err) = utils.execute(cmd, addl_env=env)
    logging.debug("ISSUE_IP: %s, %s ", out, err)


def release_ip(private_ip, interface):
    """Run del command on dhcpbridge"""
    cmd = "%s del fake %s fake" % (binpath('nova-dhcpbridge'), private_ip)
    env = {'DNSMASQ_INTERFACE': interface,
           'TESTING': '1',
           'FLAGFILE': FLAGS.dhcpbridge_flagfile}
    (out, err) = utils.execute(cmd, addl_env=env)
    logging.debug("RELEASE_IP: %s, %s ", out, err)<|MERGE_RESOLUTION|>--- conflicted
+++ resolved
@@ -140,7 +140,6 @@
         self.assertTrue(is_allocated_in_project(address2, self.projects[1].id))
 
         self.service.deallocate_fixed_ip(address2)
-        issue_ip(address2, net.bridge)
         release_ip(address2, net2.bridge)
         self.assertFalse(is_allocated_in_project(address2, self.projects[1].id))
 
@@ -166,19 +165,11 @@
             self.service.deallocate_fixed_ip(address)
             self.service.deallocate_fixed_ip(address2)
             self.service.deallocate_fixed_ip(address3)
-<<<<<<< HEAD
             release_ip(address, net.bridge)
             release_ip(address2, net.bridge)
             release_ip(address3, net.bridge)
         net = db.project_get_network(None, self.projects[0].id)
         self.service.deallocate_fixed_ip(first)
-=======
-            release_ip(mac, address, hostname, net.bridge_name)
-            release_ip(mac2, address2, hostname, net.bridge_name)
-            release_ip(mac3, address3, hostname, net.bridge_name)
-        net = model.get_project_network(self.projects[0].id, "default")
-        self.service.deallocate_fixed_ip(firstaddress)
->>>>>>> cfe3b2a6
 
     def test_vpn_ip_and_port_looks_valid(self):
         """Ensure the vpn ip and port are reasonable"""
