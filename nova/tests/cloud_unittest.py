# vim: tabstop=4 shiftwidth=4 softtabstop=4

# Copyright 2010 United States Government as represented by the
# Administrator of the National Aeronautics and Space Administration.
# All Rights Reserved.
#
#    Licensed under the Apache License, Version 2.0 (the "License"); you may
#    not use this file except in compliance with the License. You may obtain
#    a copy of the License at
#
#         http://www.apache.org/licenses/LICENSE-2.0
#
#    Unless required by applicable law or agreed to in writing, software
#    distributed under the License is distributed on an "AS IS" BASIS, WITHOUT
#    WARRANTIES OR CONDITIONS OF ANY KIND, either express or implied. See the
#    License for the specific language governing permissions and limitations
#    under the License.

import logging
from M2Crypto import BIO
from M2Crypto import RSA
import StringIO
import time

from tornado import ioloop
from twisted.internet import defer
import unittest
from xml.etree import ElementTree

from nova import crypto
from nova import db
from nova import flags
from nova import rpc
from nova import test
from nova import utils
from nova.auth import manager
from nova.compute import power_state
from nova.api.ec2 import context
from nova.api.ec2 import cloud


FLAGS = flags.FLAGS


class CloudTestCase(test.BaseTestCase):
    def setUp(self):
        super(CloudTestCase, self).setUp()
        self.flags(connection_type='fake')

        self.conn = rpc.Connection.instance()
        logging.getLogger().setLevel(logging.DEBUG)

        # set up our cloud
        self.cloud = cloud.CloudController()

        # set up a service
        self.compute = utils.import_class(FLAGS.compute_manager)
        self.compute_consumer = rpc.AdapterConsumer(connection=self.conn,
                                                     topic=FLAGS.compute_topic,
                                                     proxy=self.compute)
        self.injected.append(self.compute_consumer.attach_to_tornado(self.ioloop))

<<<<<<< HEAD
        try:
            manager.AuthManager().create_user('admin', 'admin', 'admin')
        except: pass
        admin = manager.AuthManager().get_user('admin')
        project = manager.AuthManager().create_project('proj', 'admin', 'proj')
        self.context = context.APIRequestContext(project=project,user=admin)
=======
        self.manager = manager.AuthManager()
        self.user = self.manager.create_user('admin', 'admin', 'admin', True)
        self.project = self.manager.create_project('proj', 'admin', 'proj')
        self.context = api.APIRequestContext(handler=None,
                                             user=self.user,
                                             project=self.project)
>>>>>>> ce0a9b7b

    def tearDown(self):
        self.manager.delete_project(self.project)
        self.manager.delete_user(self.user)
        super(CloudTestCase, self).setUp()

    def _create_key(self, name):
        # NOTE(vish): create depends on pool, so just call helper directly
        return cloud._gen_key(self.context, self.context.user.id, name)

    def test_console_output(self):
        if FLAGS.connection_type == 'fake':
            logging.debug("Can't test instances without a real virtual env.")
            return
        instance_id = 'foo'
        inst = yield self.compute.run_instance(instance_id)
        output = yield self.cloud.get_console_output(self.context, [instance_id])
        logging.debug(output)
        self.assert_(output)
        rv = yield self.compute.terminate_instance(instance_id)


    def test_key_generation(self):
        result = self._create_key('test')
        private_key = result['private_key']
        key = RSA.load_key_string(private_key, callback=lambda: None)
        bio = BIO.MemoryBuffer()
        public_key = db.key_pair_get(self.context,
                                    self.context.user.id,
                                    'test')['public_key']
        key.save_pub_key_bio(bio)
        converted = crypto.ssl_pub_to_ssh_pub(bio.read())
        # assert key fields are equal
        self.assertEqual(public_key.split(" ")[1].strip(),
                         converted.split(" ")[1].strip())

    def test_describe_key_pairs(self):
        self._create_key('test1')
        self._create_key('test2')
        result = self.cloud.describe_key_pairs(self.context)
        keys = result["keypairsSet"]
        self.assertTrue(filter(lambda k: k['keyName'] == 'test1', keys))
        self.assertTrue(filter(lambda k: k['keyName'] == 'test2', keys))

    def test_delete_key_pair(self):
        self._create_key('test')
        self.cloud.delete_key_pair(self.context, 'test')

    def test_run_instances(self):
        if FLAGS.connection_type == 'fake':
            logging.debug("Can't test instances without a real virtual env.")
            return
        image_id = FLAGS.default_image
        instance_type = FLAGS.default_instance_type
        max_count = 1
        kwargs = {'image_id': image_id,
                  'instance_type': instance_type,
                  'max_count': max_count}
        rv = yield self.cloud.run_instances(self.context, **kwargs)
        # TODO: check for proper response
        instance = rv['reservationSet'][0][rv['reservationSet'][0].keys()[0]][0]
        logging.debug("Need to watch instance %s until it's running..." % instance['instance_id'])
        while True:
            rv = yield defer.succeed(time.sleep(1))
            info = self.cloud._get_instance(instance['instance_id'])
            logging.debug(info['state'])
            if info['state'] == power_state.RUNNING:
                break
        self.assert_(rv)

        if connection_type != 'fake':
            time.sleep(45) # Should use boto for polling here
        for reservations in rv['reservationSet']:
            # for res_id in reservations.keys():
            #  logging.debug(reservations[res_id])
             # for instance in reservations[res_id]:
           for instance in reservations[reservations.keys()[0]]:
               logging.debug("Terminating instance %s" % instance['instance_id'])
               rv = yield self.compute.terminate_instance(instance['instance_id'])

    def test_instance_update_state(self):
        def instance(num):
            return {
                'reservation_id': 'r-1',
                'instance_id': 'i-%s' % num,
                'image_id': 'ami-%s' % num,
                'private_dns_name': '10.0.0.%s' % num,
                'dns_name': '10.0.0%s' % num,
                'ami_launch_index': str(num),
                'instance_type': 'fake',
                'availability_zone': 'fake',
                'key_name': None,
                'kernel_id': 'fake',
                'ramdisk_id': 'fake',
                'groups': ['default'],
                'product_codes': None,
                'state': 0x01,
                'user_data': ''
            }
        rv = self.cloud._format_describe_instances(self.context)
        self.assert_(len(rv['reservationSet']) == 0)

        # simulate launch of 5 instances
        # self.cloud.instances['pending'] = {}
        #for i in xrange(5):
        #    inst = instance(i)
        #    self.cloud.instances['pending'][inst['instance_id']] = inst

        #rv = self.cloud._format_instances(self.admin)
        #self.assert_(len(rv['reservationSet']) == 1)
        #self.assert_(len(rv['reservationSet'][0]['instances_set']) == 5)
        # report 4 nodes each having 1 of the instances
        #for i in xrange(4):
        #    self.cloud.update_state('instances', {('node-%s' % i): {('i-%s' % i): instance(i)}})

        # one instance should be pending still
        #self.assert_(len(self.cloud.instances['pending'].keys()) == 1)

        # check that the reservations collapse
        #rv = self.cloud._format_instances(self.admin)
        #self.assert_(len(rv['reservationSet']) == 1)
        #self.assert_(len(rv['reservationSet'][0]['instances_set']) == 5)

        # check that we can get metadata for each instance
        #for i in xrange(4):
        #    data = self.cloud.get_metadata(instance(i)['private_dns_name'])
        #    self.assert_(data['meta-data']['ami-id'] == 'ami-%s' % i)<|MERGE_RESOLUTION|>--- conflicted
+++ resolved
@@ -60,21 +60,12 @@
                                                      proxy=self.compute)
         self.injected.append(self.compute_consumer.attach_to_tornado(self.ioloop))
 
-<<<<<<< HEAD
-        try:
-            manager.AuthManager().create_user('admin', 'admin', 'admin')
-        except: pass
-        admin = manager.AuthManager().get_user('admin')
-        project = manager.AuthManager().create_project('proj', 'admin', 'proj')
-        self.context = context.APIRequestContext(project=project,user=admin)
-=======
         self.manager = manager.AuthManager()
         self.user = self.manager.create_user('admin', 'admin', 'admin', True)
         self.project = self.manager.create_project('proj', 'admin', 'proj')
-        self.context = api.APIRequestContext(handler=None,
+        self.context = context.APIRequestContext(handler=None,
                                              user=self.user,
                                              project=self.project)
->>>>>>> ce0a9b7b
 
     def tearDown(self):
         self.manager.delete_project(self.project)
